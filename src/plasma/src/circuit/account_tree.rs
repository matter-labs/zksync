--- conflicted
+++ resolved
@@ -89,21 +89,12 @@
 
     #[test]
     fn test_balance_tree() {
-<<<<<<< HEAD
         let mut tree = LeafAccountTree::new(3);
         let leaf = LeafAccount {
             balance:    Fr::zero(),
             nonce:      Fr::one(),
             pub_x:      Fr::one(),
             pub_y:      Fr::one(),
-=======
-        let mut tree = AccountTree::new(3);
-        let leaf = Account {
-            balance: Fr::zero(),
-            nonce: Fr::one(),
-            pub_x: Fr::one(),
-            pub_y: Fr::one(),
->>>>>>> 0454c130
         };
         tree.insert(3, leaf);
         let root = tree.root_hash();
