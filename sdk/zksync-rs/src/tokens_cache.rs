--- conflicted
+++ resolved
@@ -24,14 +24,6 @@
     }
 
     pub fn is_eth(&self, token: TokenLike) -> bool {
-<<<<<<< HEAD
-        match token {
-            TokenLike::Symbol(symbol) => symbol == "ETH",
-            TokenLike::Address(address) => address == Address::zero(),
-            TokenLike::Id(id) => *id == 0,
-        }
-=======
         token.is_eth()
->>>>>>> 6a56c160
     }
 }