--- conflicted
+++ resolved
@@ -20,9 +20,6 @@
 interface InternalTx {
     type: 'Withdraw' | 'Transfer' | 'ChangePubKey' | 'ForcedExit' | 'MintNFT' | 'WithdrawNFT' | 'Swap';
     tx: any;
-<<<<<<< HEAD
-    feeType: 'Withdraw' | 'Transfer' | ChangePubKeyFee | 'MintNFT' | 'WithdrawNFT' | 'Swap' | 'ForcedExit';
-=======
     feeType:
         | 'Withdraw'
         | 'Transfer'
@@ -31,8 +28,8 @@
         | ChangePubKeyFee
         | 'Swap'
         | 'MintNFT'
-        | 'WithdrawNFT';
->>>>>>> 5af42fed
+        | 'WithdrawNFT'
+        | 'ForcedExit';
     address: Address;
     token: TokenLike;
     // Whether or not the tx has been signed.
