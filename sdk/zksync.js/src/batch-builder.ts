--- conflicted
+++ resolved
@@ -8,11 +8,8 @@
     SignedTransaction,
     TxEthSignature,
     ChangePubkeyTypes,
-<<<<<<< HEAD
-    TotalFee
-=======
+    TotalFee,
     Order
->>>>>>> c314e138
 } from './types';
 import { MAX_TIMESTAMP } from './utils';
 import { Wallet } from './wallet';
@@ -21,15 +18,9 @@
  * Used by `BatchBuilder` to store transactions until the `build()` call.
  */
 interface InternalTx {
-<<<<<<< HEAD
-    type: 'Withdraw' | 'Transfer' | 'ChangePubKey' | 'ForcedExit' | 'MintNFT';
+    type: 'Withdraw' | 'Transfer' | 'ChangePubKey' | 'ForcedExit' | 'MintNFT' | 'Swap';
     tx: any;
-    feeType: 'Withdraw' | 'Transfer' | 'FastWithdraw' | ChangePubKeyFee | 'MintNFT';
-=======
-    type: 'Swap' | 'Withdraw' | 'Transfer' | 'ChangePubKey' | 'ForcedExit';
-    tx: any;
-    feeType: 'Swap' | 'Withdraw' | 'Transfer' | 'FastWithdraw' | ChangePubKeyFee;
->>>>>>> c314e138
+    feeType: 'Withdraw' | 'Transfer' | 'FastWithdraw' | ChangePubKeyFee | 'MintNFT' | 'Swap';
     address: Address;
     token: TokenLike;
     // Whether or not the tx has been signed.
@@ -138,7 +129,6 @@
         return this;
     }
 
-<<<<<<< HEAD
     addMintNFT(mintNFT: {
         recipient: string;
         contentHash: string;
@@ -163,7 +153,7 @@
 
         return this;
     }
-=======
+
     addSwap(swap: {
         orders: [Order, Order];
         amounts: [BigNumberish, BigNumberish];
@@ -187,7 +177,6 @@
         return this;
     }
 
->>>>>>> c314e138
     addTransfer(transfer: {
         to: Address;
         token: TokenLike;
@@ -332,17 +321,14 @@
                     const forcedExit = { tx: await this.wallet.getForcedExit(tx.tx) };
                     processedTxs.push(forcedExit);
                     break;
-<<<<<<< HEAD
                 case 'MintNFT':
                     messages.push(this.wallet.getMintNFTMessagePart(tx.tx));
                     const mintNft = { tx: await this.wallet.getMintNFT(tx.tx) };
                     processedTxs.push(mintNft);
-=======
                 case 'Swap':
                     messages.push(this.wallet.getSwapEthSignMessagePart(tx.tx));
                     const swap = { tx: await this.wallet.getSwap(tx.tx) };
                     processedTxs.push(swap);
->>>>>>> c314e138
                     break;
             }
         }
