--- conflicted
+++ resolved
@@ -25,15 +25,11 @@
     ChangePubKeyCREATE2,
     Create2Data,
     MintNFT,
-<<<<<<< HEAD
+    Order,
+    Swap,
+    Ratio,
     WithdrawNFT,
     NFT
-=======
-    NFT,
-    Order,
-    Swap,
-    Ratio
->>>>>>> ba714b0a
 } from './types';
 import {
     ERC20_APPROVE_TRESHOLD,
@@ -739,25 +735,15 @@
         };
     }
 
-<<<<<<< HEAD
     async mintNFT(mintNFT: {
-        recipient: string;
-        contentHash: string;
-=======
-    async mintNFT(mintNft: {
         recipient: Address;
         contentHash: ethers.BytesLike;
->>>>>>> ba714b0a
         feeToken: TokenLike;
         fee?: BigNumberish;
         nonce?: Nonce;
     }): Promise<Transaction> {
-<<<<<<< HEAD
         mintNFT.nonce = mintNFT.nonce != null ? await this.getNonce(mintNFT.nonce) : await this.getNonce();
-=======
-        mintNft.nonce = mintNft.nonce != null ? await this.getNonce(mintNft.nonce) : await this.getNonce();
-        mintNft.contentHash = ethers.utils.hexlify(mintNft.contentHash);
->>>>>>> ba714b0a
+        mintNFT.contentHash = ethers.utils.hexlify(mintNFT.contentHash);
 
         if (mintNFT.fee == null) {
             const fullFee = await this.provider.getTransactionFee('MintNFT', mintNFT.recipient, mintNFT.feeToken);
@@ -1040,11 +1026,7 @@
             ? null
             : this.provider.tokenSet.formatToken(mintNFT.feeToken, mintNFT.fee);
         const stringToken = this.provider.tokenSet.resolveTokenSymbol(mintNFT.feeToken);
-<<<<<<< HEAD
         return this.ethMessageSigner.getMintNFTEthMessagePart({
-=======
-        return this.ethMessageSigner.getMintNFTEthSignMessage({
->>>>>>> ba714b0a
             stringToken,
             stringFee,
             recipient: mintNFT.recipient,
@@ -1052,12 +1034,6 @@
         });
     }
 
-<<<<<<< HEAD
-    getWithdrawNFTEthMessagePart(withdrawNFT: {
-        to: string;
-        token: number;
-        feeToken: TokenLike;
-=======
     getSwapEthSignMessagePart(swap: { fee: BigNumberish; feeToken: TokenLike }): string {
         const stringFee = BigNumber.from(swap.fee).isZero()
             ? null
@@ -1069,23 +1045,6 @@
         });
     }
 
-    getForcedExitEthMessagePart(forcedExit: {
-        target: Address;
-        token: TokenLike;
->>>>>>> ba714b0a
-        fee: BigNumberish;
-    }): string {
-        const stringFee = BigNumber.from(withdrawNFT.fee).isZero()
-            ? null
-            : this.provider.tokenSet.formatToken(withdrawNFT.feeToken, withdrawNFT.fee);
-        const stringFeeToken = this.provider.tokenSet.resolveTokenSymbol(withdrawNFT.feeToken);
-        return this.ethMessageSigner.getWithdrawNFTEthMessagePart({
-            token: withdrawNFT.token,
-            to: withdrawNFT.to,
-            stringFee,
-            stringFeeToken
-        });
-    }
 
     getForcedExitEthMessagePart(forcedExit: { target: Address; token: TokenLike; fee: BigNumberish }): string {
         const stringFee = BigNumber.from(forcedExit.fee).isZero()
