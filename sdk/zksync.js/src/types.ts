--- conflicted
+++ resolved
@@ -24,7 +24,6 @@
     codeHash: string;
 }
 
-<<<<<<< HEAD
 export interface NFT {
     id: number;
     symbol: string;
@@ -47,8 +46,6 @@
     withdrawnFactory?: Address;
 }
 
-export interface AccountState {
-=======
 export type AccountState = AccountStateRest | AccountStateRpc;
 
 export interface AccountStateRest {
@@ -73,7 +70,6 @@
 }
 
 export interface AccountStateRpc {
->>>>>>> 706670c2
     address: Address;
     id?: number;
     depositing: {
