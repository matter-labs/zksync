--- conflicted
+++ resolved
@@ -9,11 +9,8 @@
 ### Changed
 
 - (`loadtest`): `zksync_fee` has been moved to `[main_wallet]` section from the `[network]` section.
-<<<<<<< HEAD
 - A special balancer for FeeTicker was replaced with a generic balancer.
-=======
 - (`api_server`): Make `submit_txs_batch` send only one signature request.
->>>>>>> d7f82a42
 
 ### Added
 
