# Core Components Changelog

All notable changes to the core components will be documented in this file.

## Unreleased

- Removed the limitation on the number of withdrawals in the block.
- (`FeeTicker`): Increased gas price estimate for transaction.

### Changed

<<<<<<< HEAD
- `prometheus_exporter` was made a library to be used by several crates.
=======
- `prover_run_for_next_commit` function uses a parameterized timeout instead of a hard-coded one.
>>>>>>> ba16a2dd

### Added

- `prometheus_exporter` is launched by every microservice.

### Fixed

## Release 2021-01-12

### Changed

- `gen_token_add_contract` crate is rewritten in ts.
- Metrics were added to some functions from lib/storage.
- `get_tx_by_hash` function was simplified.

### Added

- `closest_greater_or_eq_packable_fee_amount` and `closest_greater_or_eq_packable_token_amount` functions.
  `test_float_conversions` test was expanded.
- Loadtest scenario for stressing transaction batches

### Removed

- Sequential Sparse Merkle Tree implementation was removed because it has been replaced by the parallel implementation.

### Fixed

- Bug with `to_float` function. Now, it really rounds to the closest less or equal float number.
- Wrong index type used in the database causing some queries to take too much time.

## Prior to 2020-12-23

### Added

- A possibility to get an Ethereum tx hash for withdrawal operation.
- Support for non-standard Ethereum signatures.

### Changed

- Robustness of the fee ticker's API interacting module was increased.
- Blocks that contain withdraw operations are sealed faster.
- `eth_sender` module now can be disabled.
- Transfer to zero address (0x00..00) is now forbidden in zkSync.
- WebSocket server now uses more threads for handling incoming requests.

### Fixed

- Bug with delay between receiving a job and starting sending heartbeats.<|MERGE_RESOLUTION|>--- conflicted
+++ resolved
@@ -9,11 +9,8 @@
 
 ### Changed
 
-<<<<<<< HEAD
 - `prometheus_exporter` was made a library to be used by several crates.
-=======
 - `prover_run_for_next_commit` function uses a parameterized timeout instead of a hard-coded one.
->>>>>>> ba16a2dd
 
 ### Added
 
