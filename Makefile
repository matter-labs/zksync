--- conflicted
+++ resolved
@@ -100,16 +100,12 @@
 
 # Rust: main stuff
 
-prover:
-	@bin/.load_keys && cargo run --release --bin prover
-
-<<<<<<< HEAD
-franklin-prover:
-	@cargo run --release --bin franklin_prover
-=======
+
 dummy-prover:
 	cargo run --bin dummy_prover
->>>>>>> cc4d22d0
+
+prover:
+	@cargo run --release --bin franklin_prover
 
 server:
 	@cargo run --bin server --release
@@ -270,11 +266,11 @@
 
 # Dev environment
 
-dev-up: tesseracts-up
+dev-up:
 	@{ docker ps | grep -q "$(GETH_DOCKER_IMAGE)" && echo "Dev env already running" && exit 1; } || echo -n
 	@docker-compose up -d postgres geth
 
-dev-down: tesseracts-down
+dev-down:
 	@docker-compose stop postgres geth
 
 geth-up: geth
@@ -316,12 +312,4 @@
 	@docker-compose up -d tesseracts
 
 tesseracts-down:
-	@docker-compose stop tesseracts
-submit-proof:
-	@cd contracts && yarn submit-proof
-
-submit-test-proof:
-	@cd contracts && yarn submit-test-proof
-
-block-commitment:
-	@cd contracts && yarn exampleDeposits+	@docker-compose stop tesseracts