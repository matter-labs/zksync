--- conflicted
+++ resolved
@@ -212,9 +212,6 @@
 
 ifeq (dev,$(FRANKLIN_ENV))
 stop: confirm_action
-<<<<<<< HEAD
-	@echo "DO NOTHING"
-=======
 	@echo TODO: fix minikube local dev
 #	@kubectl delete deployments --selector=app=dev-server
 #	@kubectl delete deployments --selector=app=dev-prover
@@ -223,7 +220,6 @@
 #	@kubectl delete svc --selector=app=dev-nginx
 #	@kubectl delete -f ./etc/kube/minikube/postgres.yaml
 #	@kubectl delete -f ./etc/kube/minikube/geth.yaml
->>>>>>> 08413387
 else ifeq (ci,$(FRANKLIN_ENV))
 stop:
 else
