export CI_PIPELINE_ID ?= $(shell date +"%Y-%m-%d-%s")
export SERVER_DOCKER_IMAGE ?=matterlabs/server:latest
export PROVER_DOCKER_IMAGE ?=matterlabs/prover:latest
export NGINX_DOCKER_IMAGE ?= matterlabs/nginx:$(FRANKLIN_ENV)

export GETH_DOCKER_IMAGE ?= gluk64/franklin:geth
export FLATTENER_DOCKER_IMAGE ?= gluk64/franklin:flattener

# Getting started

# Check and change environment (listed here for autocomplete and documentation only)
env:	

# Get everything up and running for the first time
init:
	@bin/init

yarn:
	@cd js/franklin_lib && yarn
	@cd js/client && yarn
	@cd js/explorer && yarn
	@cd contracts && yarn


# Helpers

# This will prompt user to confirm an action on production environment
confirm_action:
	@bin/.confirm_action


# Database tools

sql = psql "$(DATABASE_URL)" -c 

db-test:
	@bin/db-test

db-test-reset:
	@bin/db-test reset

db-setup:
	@bin/db-setup

db-insert-contract:
	@bin/db-insert-contract.sh

update-frontend-contract:
	@bin/update-frontend-contract.sh

db-reset: confirm_action db-wait db-drop db-setup db-insert-contract update-frontend-contract
	@echo database is ready

db-migrate: confirm_action
	@cd core/storage && diesel migration run

db-drop: confirm_action
	@# this is used to clear the produciton db; cannot do `diesel database reset` because we don't own the db
	@echo DATABASE_URL=$(DATABASE_URL)
	@$(sql) 'DROP OWNED BY CURRENT_USER CASCADE' || \
		{ $(sql) 'DROP SCHEMA IF EXISTS public CASCADE' && $(sql)'CREATE SCHEMA public'; }

db-wait:
	@bin/db-wait

genesis: confirm_action db-reset
	@bin/genesis.sh

# Frontend clients

dist-config:
	bin/.gen_js_config > js/client/src/env-config.js
	bin/.gen_js_config > js/explorer/src/env-config.js

client:
	@cd js/client && yarn serve

explorer: dist-config
	@cd js/explorer && yarn dev

dist-client:
	@cd js/client && yarn build

dist-explorer: dist-config
	@cd js/explorer && yarn build

image-nginx: dist-client dist-explorer
	@docker build -t "${NGINX_DOCKER_IMAGE}" -f ./docker/nginx/Dockerfile .

push-image-nginx: image-nginx
	docker push "${NGINX_DOCKER_IMAGE}"

# Using RUST+Linux docker image (ekidd/rust-musl-builder) to build for Linux. More at https://github.com/emk/rust-musl-builder
docker-options = --rm -v $(shell pwd):/home/rust/src -v cargo-git:/home/rust/.cargo/git -v cargo-registry:/home/rust/.cargo/registry
rust-musl-builder = @docker run $(docker-options) ekidd/rust-musl-builder


# Rust: main stuff


dummy-prover:
	cargo run --bin dummy_prover

prover:
	@cargo run --release --bin prover

server:
	@cargo run --bin server --release

sandbox:
	@cargo run --bin sandbox

# See more more at https://github.com/emk/rust-musl-builder#caching-builds
build-target:
	$(rust-musl-builder) sudo chown -R rust:rust /home/rust/.cargo/git /home/rust/.cargo/registry
	$(rust-musl-builder) cargo build --release

clean-target:
	$(rust-musl-builder) cargo clean

image-server: build-target
	docker build -t "${SERVER_DOCKER_IMAGE}" -f ./docker/server/Dockerfile .

image-prover: build-target
	docker build -t "${PROVER_DOCKER_IMAGE}" -f ./docker/prover/Dockerfile .

image-rust: image-server image-prover

push-image-rust: image-rust
	docker push "${SERVER_DOCKER_IMAGE}"
	docker push "${PROVER_DOCKER_IMAGE}"

# Contracts

deploy-contracts: confirm_action
	@bin/deploy-contracts.sh

test-contracts: confirm_action build-contracts
	@bin/contracts-test.sh

build-contracts: confirm_action
	@bin/prepare-test-contracts.sh
	@cd contracts && yarn build

<<<<<<< HEAD

flattener = @docker run --rm -v $(shell pwd)/contracts:/home/contracts -it "${FLATTENER_DOCKER_IMAGE}"
define flatten_file
	@echo flattening $(1)
	$(flattener) -c 'solidity_flattener --output /home/contracts/flat/$(1) --solc-paths "solc --allow-paths /home/contracts/node_modules/openzeppelin-solidity/ openzeppelin-solidity=/home/contracts/node_modules/openzeppelin-solidity" /home/contracts/contracts/$(1)'
	perl -pi -e 's/solidity \^0.4.13/solidity 0.5.10/g' contracts/flat/$(1); # https://github.com/BlockCatIO/solidity-flattener/issues/36
endef

# Flatten contract source
flatten:
	@mkdir -p contracts/flat
	$(call flatten_file,Franklin.sol)
	$(call flatten_file,Governance.sol)
	$(call flatten_file,PriorityQueue.sol)
	$(call flatten_file,Verifier.sol)
=======
# Publish source to etherscan.io
publish-source:
	@node contracts/scripts/publish-source.js
	@echo sources published
>>>>>>> 9b41f471

# testing
price:
	@node contracts/scripts/check-price.js

# Loadtest

run-loadtest: confirm_action
	@cd js/franklin_lib && yarn loadtest

prepare-loadtest: confirm_action
	@node js/loadtest/loadtest.js prepare

rescue: confirm_action
	@node js/loadtest/rescue.js

deposit: confirm_action
	@node contracts/scripts/deposit.js

# Devops: main

# (Re)deploy contracts and database
ifeq (dev,$(FRANKLIN_ENV))
redeploy: confirm_action stop deploy-contracts db-insert-contract bin/minikube-copy-keys-to-host
else
redeploy: confirm_action stop deploy-contracts db-insert-contract
endif

ifeq (dev,$(FRANKLIN_ENV))
init-deploy: confirm_action deploy-contracts db-insert-contract bin/minikube-copy-keys-to-host
else
init-deploy: confirm_action deploy-contracts db-insert-contract
endif

start-local:
	@kubectl apply -f ./etc/kube/minikube/server.yaml
	@kubectl apply -f ./etc/kube/minikube/prover.yaml
	./bin/kube-update-server-vars
	@kubectl apply -f ./etc/kube/minikube/postgres.yaml
	@kubectl apply -f ./etc/kube/minikube/geth.yaml

dockerhub-push: image-nginx image-rust
	docker push "${NGINX_DOCKER_IMAGE}"

apply-kubeconfig:
	@bin/k8s-apply

update-rust: push-image-rust apply-kubeconfig
	@kubectl patch deployment $(FRANKLIN_ENV)-server -p "{\"spec\":{\"template\":{\"metadata\":{\"labels\":{\"date\":\"$(shell date +%s)\"}}}}}"
	@kubectl patch deployment $(FRANKLIN_ENV)-prover -p "{\"spec\":{\"template\":{\"metadata\":{\"labels\":{\"date\":\"$(shell date +%s)\"}}}}}"

update-nginx: push-image-nginx apply-kubeconfig
	@kubectl patch deployment $(FRANKLIN_ENV)-nginx -p "{\"spec\":{\"template\":{\"metadata\":{\"labels\":{\"date\":\"$(shell date +%s)\"}}}}}"

update-all: update-rust update-nginx apply-kubeconfig

start-kube: apply-kubeconfig

ifeq (dev,$(FRANKLIN_ENV))
start: image-nginx image-rust start-local
else
start: apply-kubeconfig start-prover start-server start-nginx
endif

ifeq (dev,$(FRANKLIN_ENV))
stop: confirm_action
	@kubectl delete deployments --selector=app=dev-server
	@kubectl delete deployments --selector=app=dev-prover
	@kubectl delete deployments --selector=app=dev-nginx
	@kubectl delete svc --selector=app=dev-server
	@kubectl delete svc --selector=app=dev-nginx
	@kubectl delete -f ./etc/kube/minikube/postgres.yaml
	@kubectl delete -f ./etc/kube/minikube/geth.yaml
else ifeq (ci,$(FRANKLIN_ENV))
stop:
else
stop: confirm_action stop-prover stop-server stop-nginx
endif

restart: stop start

start-prover:
	@bin/kube scale deployments/$(FRANKLIN_ENV)-prover --replicas=1

start-nginx:
	@bin/kube scale deployments/$(FRANKLIN_ENV)-nginx --replicas=1

start-server:
	@bin/kube scale deployments/$(FRANKLIN_ENV)-server --replicas=1

stop-prover:
	@bin/kube scale deployments/$(FRANKLIN_ENV)-prover --replicas=0

stop-server:
	@bin/kube scale deployments/$(FRANKLIN_ENV)-server --replicas=0

stop-nginx:
	@bin/kube scale deployments/$(FRANKLIN_ENV)-nginx --replicas=0

# Monitoring

status:
	@curl $(API_SERVER)/api/v0.1/status; echo

log-server:
	kubectl logs -f deployments/$(FRANKLIN_ENV)-server

log-prover:
	kubectl logs --tail 300 -f deployments/$(FRANKLIN_ENV)-prover

# Kubernetes: monitoring shortcuts

pods:
	kubectl get pods -o wide | grep -v Pending

nodes:
	kubectl get nodes -o wide


# Dev environment

dev-up:
	@{ docker ps | grep -q "$(GETH_DOCKER_IMAGE)" && echo "Dev env already running" && exit 1; } || echo -n
	@docker-compose up -d postgres geth
	@docker-compose up -d tesseracts

dev-down:
	@docker-compose stop postgres geth
	@docker-compose stop tesseracts

geth-up: geth
	@docker-compose up geth


# Auxillary docker containers for dev environment (usually no need to build, just use images from dockerhub)

dev-build-geth:
	@docker build -t "${GETH_DOCKER_IMAGE}" ./docker/geth

dev-build-flattener:
	@docker build -t "${FLATTENER_DOCKER_IMAGE}" ./docker/flattener

dev-push-geth:
	@docker push "${GETH_DOCKER_IMAGE}"

dev-push-flattener:
	@docker push "${FLATTENER_DOCKER_IMAGE}"
# Key generator 

make-keys:
	@cargo run -p key_generator --release --bin key_generator

 # Data Restore

data-restore-setup-and-run: data-restore-build data-restore-restart

data-restore-db-prepare: db-drop db-wait db-setup

data-restore-build:
	@cargo build -p data_restore --release --bin data_restore

data-restore-restart: confirm_action data-restore-db-prepare
	@./target/release/data_restore

data-restore-continue:
	@./target/release/data_restore
	<|MERGE_RESOLUTION|>--- conflicted
+++ resolved
@@ -142,7 +142,6 @@
 	@bin/prepare-test-contracts.sh
 	@cd contracts && yarn build
 
-<<<<<<< HEAD
 
 flattener = @docker run --rm -v $(shell pwd)/contracts:/home/contracts -it "${FLATTENER_DOCKER_IMAGE}"
 define flatten_file
@@ -158,12 +157,6 @@
 	$(call flatten_file,Governance.sol)
 	$(call flatten_file,PriorityQueue.sol)
 	$(call flatten_file,Verifier.sol)
-=======
-# Publish source to etherscan.io
-publish-source:
-	@node contracts/scripts/publish-source.js
-	@echo sources published
->>>>>>> 9b41f471
 
 # testing
 price:
