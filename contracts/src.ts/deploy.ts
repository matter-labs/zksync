--- conflicted
+++ resolved
@@ -1,12 +1,9 @@
 import {deployContract} from 'ethereum-waffle';
 import {ethers} from 'ethers';
 import {bigNumberify} from "ethers/utils";
-<<<<<<< HEAD
-=======
 import Axios from "axios";
 const qs = require('querystring');
 
->>>>>>> 8bdbb313
 export const ERC20MintableContract = function () {
     let contract = require('openzeppelin-solidity/build/contracts/ERC20Mintable');
     contract.evm = {bytecode: contract.bytecode};
@@ -39,8 +36,6 @@
         console.log("Error:" + err);
     }
 }
-<<<<<<< HEAD
-=======
 
 export async function postContractToTesseracts(contractCode, contractName: string, address: string) {
     let req = {
@@ -58,7 +53,6 @@
     await Axios.post(`http://localhost:8000/${address}/contract`, qs.stringify(req), config);
 }
 
->>>>>>> 8bdbb313
 export async function addTestERC20Token(wallet, franklin) {
     try {
         let erc20 = await deployContract(wallet, ERC20MintableContract, []);
