import { deployContract } from 'ethereum-waffle';
import { ethers, Signer, providers } from 'ethers';
import { formatEther, Interface } from 'ethers/lib/utils';
import * as fs from 'fs';
import {
    encodeConstructorArgs,
    encodeProxyContstuctorArgs,
    publishAbiToTesseracts,
    publishSourceCodeToEtherscan
} from './publish-utils';
import {
    Governance,
    GovernanceFactory,
    UpgradeGatekeeper,
    UpgradeGatekeeperFactory,
    Verifier,
    VerifierFactory,
    ZkSync,
    ZkSyncFactory,
    ForcedExit,
    ForcedExitFactory,
    TokenGovernanceFactory,
    TokenGovernance
} from '../typechain';

export interface Contracts {
    governance;
    zkSync;
    verifier;
    proxy;
    upgradeGatekeeper;
    forcedExit;
    regenesisMultisig;
    nftFactory;
    additionalZkSync;
    tokenGovernance;
}

export interface DeployedAddresses {
    Governance: string;
    GovernanceTarget: string;
    UpgradeGatekeeper: string;
    Verifier: string;
    VerifierTarget: string;
    ZkSync: string;
    ZkSyncTarget: string;
    DeployFactory: string;
    ForcedExit: string;
    RegenesisMultisig: string;
    NFTFactory: string;
    AdditionalZkSync: string;
    TokenGovernance: string;
}

export interface DeployerConfig {
    deployWallet: ethers.Wallet;
    governorAddress?: string;
    verbose?: boolean;
    contracts?: Contracts;
}

export function readContractCode(name: string) {
    const fileName = name.split('/').pop();
    return JSON.parse(
        fs.readFileSync(`artifacts/cache/solpp-generated-contracts/${name}.sol/${fileName}.json`, { encoding: 'utf-8' })
    );
}

export function readProductionContracts(): Contracts {
    return {
        nftFactory: readContractCode('ZkSyncNFTFactory'),
        governance: readContractCode('Governance'),
        zkSync: readContractCode('ZkSync'),
        verifier: readContractCode('Verifier'),
        proxy: readContractCode('Proxy'),
        upgradeGatekeeper: readContractCode('UpgradeGatekeeper'),
        forcedExit: readContractCode('ForcedExit'),
        regenesisMultisig: readContractCode('RegenesisMultisig'),
        additionalZkSync: readContractCode('AdditionalZkSync'),
        tokenGovernance: readContractCode('TokenGovernance')
    };
}

export function deployedAddressesFromEnv(): DeployedAddresses {
    return {
        NFTFactory: process.env.CONTRACTS_NFT_FACTORY_ADDR,
        DeployFactory: process.env.CONTRACTS_DEPLOY_FACTORY_ADDR,
        Governance: process.env.CONTRACTS_GOVERNANCE_ADDR,
        GovernanceTarget: process.env.CONTRACTS_GOVERNANCE_TARGET_ADDR,
        UpgradeGatekeeper: process.env.CONTRACTS_UPGRADE_GATEKEEPER_ADDR,
        Verifier: process.env.CONTRACTS_VERIFIER_ADDR,
        VerifierTarget: process.env.CONTRACTS_VERIFIER_TARGET_ADDR,
        ZkSync: process.env.CONTRACTS_CONTRACT_ADDR,
        ZkSyncTarget: process.env.CONTRACTS_CONTRACT_TARGET_ADDR,
        ForcedExit: process.env.CONTRACTS_FORCED_EXIT_ADDR,
        RegenesisMultisig: process.env.MISC_REGENESIS_MULTISIG_ADDRESS,
        AdditionalZkSync: process.env.CONTRACTS_ADDITIONAL_ZKSYNC_ADDR,
        TokenGovernance: process.env.CONTRACTS_LISTING_GOVERNANCE
    };
}

export class Deployer {
    public addresses: DeployedAddresses;
    private deployWallet;
    private deployFactoryCode;
    private verbose;
    private contracts: Contracts;
    private governorAddress: string;

    constructor(config: DeployerConfig) {
        this.deployWallet = config.deployWallet;
        this.deployFactoryCode = readContractCode('DeployFactory');
        this.verbose = config.verbose != null ? config.verbose : false;
        this.addresses = deployedAddressesFromEnv();
        this.contracts = config.contracts != null ? config.contracts : readProductionContracts();
        this.governorAddress = config.governorAddress != null ? config.governorAddress : this.deployWallet.address;
    }

    public async deployGovernanceTarget(ethTxOptions?: ethers.providers.TransactionRequest) {
        if (this.verbose) {
            console.log('Deploying governance target');
        }

        const govContract = await deployContract(this.deployWallet, this.contracts.governance, [], {
            gasLimit: 1500000,
            ...ethTxOptions
        });
        const govRec = await govContract.deployTransaction.wait();
        const govGasUsed = govRec.gasUsed;
        let gasPrice = govContract.deployTransaction.gasPrice;
        if (gasPrice == null) {
            gasPrice = await this.deployWallet.provider.getGasPrice();
        }
        if (this.verbose) {
            console.log(`CONTRACTS_GOVERNANCE_TARGET_ADDR=${govContract.address}`);
            console.log(
                `Governance target deployed, gasUsed: ${govGasUsed.toString()}, eth spent: ${formatEther(
                    govGasUsed.mul(gasPrice)
                )}`
            );
        }
        this.addresses.GovernanceTarget = govContract.address;
    }

    public async deployVerifierTarget(ethTxOptions?: ethers.providers.TransactionRequest) {
        if (this.verbose) {
            console.log('Deploying verifier target');
        }
        const verifierContract = await deployContract(this.deployWallet, this.contracts.verifier, [], {
            gasLimit: 6800000,
            ...ethTxOptions
        });
        const verRec = await verifierContract.deployTransaction.wait();
        const verGasUsed = verRec.gasUsed;
        let gasPrice = verifierContract.deployTransaction.gasPrice;
        if (gasPrice == null) {
            gasPrice = await this.deployWallet.provider.getGasPrice();
        }
        if (this.verbose) {
            console.log(`CONTRACTS_VERIFIER_TARGET_ADDR=${verifierContract.address}`);
            console.log(
                `Verifier target deployed, gasUsed: ${verGasUsed.toString()}, eth spent: ${formatEther(
                    verGasUsed.mul(gasPrice)
                )}`
            );
        }
        this.addresses.VerifierTarget = verifierContract.address;
    }

    public async deployZkSyncTarget(ethTxOptions?: ethers.providers.TransactionRequest) {
        if (this.verbose) {
            console.log('Deploying zkSync target');
        }
        const zksContract = await deployContract(this.deployWallet, this.contracts.zkSync, [], {
            gasLimit: 6800000,
            ...ethTxOptions
        });
        const zksRec = await zksContract.deployTransaction.wait();
        const zksGasUsed = zksRec.gasUsed;
        let gasPrice = zksContract.deployTransaction.gasPrice;
        if (gasPrice == null) {
            gasPrice = await this.deployWallet.provider.getGasPrice();
        }
        if (this.verbose) {
            console.log(`CONTRACTS_CONTRACT_TARGET_ADDR=${zksContract.address}`);
            console.log(
                `zkSync target deployed, gasUsed: ${zksGasUsed.toString()}, eth spent: ${formatEther(
                    zksGasUsed.mul(gasPrice)
                )}`
            );
        }
        this.addresses.ZkSyncTarget = zksContract.address;
    }

    public async deployProxiesAndGatekeeper(ethTxOptions?: ethers.providers.TransactionRequest) {
        let genesis_root = process.env.CONTRACTS_GENESIS_ROOT;
        const deployFactoryContract = await deployContract(
            this.deployWallet,
            this.deployFactoryCode,
            [
                this.addresses.GovernanceTarget,
                this.addresses.VerifierTarget,
                this.addresses.ZkSyncTarget,
                genesis_root,
                process.env.ETH_SENDER_SENDER_OPERATOR_COMMIT_ETH_ADDR,
                this.governorAddress,
                process.env.CHAIN_STATE_KEEPER_FEE_ACCOUNT_ADDR
            ],
            { gasLimit: 6800000, ...ethTxOptions }
        );
        const deployFactoryTx = await deployFactoryContract.deployTransaction.wait();
        const deployFactoryInterface = new Interface(this.deployFactoryCode.abi);

        for (const log of deployFactoryTx.logs) {
            try {
                const parsedLog = deployFactoryInterface.parseLog(log);
                if (parsedLog) {
                    this.addresses.Governance = parsedLog.args.governance;
                    this.addresses.ZkSync = parsedLog.args.zksync;
                    this.addresses.Verifier = parsedLog.args.verifier;
                    this.addresses.UpgradeGatekeeper = parsedLog.args.gatekeeper;
                }
            } catch (_) {}
        }
        const txHash = deployFactoryTx.transactionHash;
        const gasUsed = deployFactoryTx.gasUsed;
        let gasPrice = deployFactoryContract.deployTransaction.gasPrice;
        if (gasPrice == null) {
            gasPrice = await this.deployWallet.provider.getGasPrice();
        }
        if (this.verbose) {
            console.log(`CONTRACTS_DEPLOY_FACTORY_ADDR=${deployFactoryContract.address}`);
            console.log(`CONTRACTS_GOVERNANCE_ADDR=${this.addresses.Governance}`);
            console.log(`CONTRACTS_CONTRACT_ADDR=${this.addresses.ZkSync}`);
            console.log(`CONTRACTS_VERIFIER_ADDR=${this.addresses.Verifier}`);
            console.log(`CONTRACTS_UPGRADE_GATEKEEPER_ADDR=${this.addresses.UpgradeGatekeeper}`);
            console.log(`CONTRACTS_GENESIS_TX_HASH=${txHash}`);
            console.log(
                `Deploy finished, gasUsed: ${gasUsed.toString()}, eth spent: ${formatEther(gasUsed.mul(gasPrice))}`
            );
        }
    }

    public async deployNFTFactory(ethTxOptions?: ethers.providers.TransactionRequest) {
        if (this.verbose) {
            console.log('Deploying NFT FACTORY contract');
        }
        const name = process.env.NFT_FACTORY_NAME;
        const symbol = process.env.NFT_FACTORY_SYMBOL;

        const nftFactoryContarct = await deployContract(
            this.deployWallet,
            this.contracts.nftFactory,
            [name, symbol, this.addresses.ZkSync],
            {
                gasLimit: 6800000,
                ...ethTxOptions
            }
        );
        const zksRec = await nftFactoryContarct.deployTransaction.wait();
        const zksGasUsed = zksRec.gasUsed;
        let gasPrice = nftFactoryContarct.deployTransaction.gasPrice;
        if (gasPrice == null) {
            gasPrice = await this.deployWallet.provider.getGasPrice();
        }
        if (this.verbose) {
            console.log(`CONTRACTS_NFT_FACTORY_ADDR=${nftFactoryContarct.address}`);
            console.log(
                `NFT Factory contract deployed, gasUsed: ${zksGasUsed.toString()}, eth spent: ${formatEther(
                    zksGasUsed.mul(gasPrice)
                )}`
            );
        }
        this.addresses.NFTFactory = nftFactoryContarct.address;
        await this.governanceContract(this.deployWallet).setDefaultNFTFactory(nftFactoryContarct.address);
    }

    public async deployTokenGovernance(ethTxOptions?: ethers.providers.TransactionRequest) {
        if (this.verbose) {
            console.log('Deploying Token Governance contract');
        }

        const governance = this.addresses.Governance;
        const listingFeeToken = process.env.MISC_LISTING_FEE_TOKEN;
        const listingFee = process.env.MISC_LISTING_FEE;
        const listingCap = process.env.MISC_LISTING_CAP;
        const treasury = process.env.MISC_LISTING_TREASURY;

        const tokenGovernanceContract = await deployContract(
            this.deployWallet,
            this.contracts.tokenGovernance,
            [governance, listingFeeToken, listingFee, listingCap, treasury],
            {
                gasLimit: 6800000,
                ...ethTxOptions
            }
        );
        const zksRec = await tokenGovernanceContract.deployTransaction.wait();
        const zksGasUsed = zksRec.gasUsed;
        let gasPrice = tokenGovernanceContract.deployTransaction.gasPrice;
        if (gasPrice == null) {
            gasPrice = await this.deployWallet.provider.getGasPrice();
        }
        if (this.verbose) {
            console.log(`\nCONTRACTS_LISTING_GOVERNANCE=${tokenGovernanceContract.address}\n`);
            console.log(
                `Token governance contract deployed, gasUsed: ${zksGasUsed.toString()}, eth spent: ${formatEther(
                    zksGasUsed.mul(gasPrice)
                )}`
            );
        }
        this.addresses.TokenGovernance = tokenGovernanceContract.address;
        await this.governanceContract(this.deployWallet).changeTokenGovernance(tokenGovernanceContract.address);
    }

    public async deployForcedExit(ethTxOptions?: ethers.providers.TransactionRequest) {
        if (this.verbose) {
            console.log('Deploying ForcedExit contract');
        }

        // Choose the this.deployWallet.address as the default receiver if the
        // FORCED_EXIT_REQUESTS_SENDER_ACCOUNT_ADDRESS is not present
        const receiver = process.env.FORCED_EXIT_REQUESTS_SENDER_ACCOUNT_ADDRESS || this.deployWallet.address;

        const forcedExitContract = await deployContract(
            this.deployWallet,
            this.contracts.forcedExit,
            [this.deployWallet.address, receiver],
            {
<<<<<<< HEAD
                gasLimit: 6800000,
=======
                gasLimit: 8000000,
>>>>>>> f59e1548
                ...ethTxOptions
            }
        );
        const zksRec = await forcedExitContract.deployTransaction.wait();
        const zksGasUsed = zksRec.gasUsed;
        let gasPrice = forcedExitContract.deployTransaction.gasPrice;
        if (gasPrice == null) {
            gasPrice = await this.deployWallet.provider.getGasPrice();
        }
        if (this.verbose) {
            console.log(`CONTRACTS_FORCED_EXIT_ADDR=${forcedExitContract.address}`);
            console.log(
                `ForcedExit contract deployed, gasUsed: ${zksGasUsed.toString()}, eth spent: ${formatEther(
                    zksGasUsed.mul(gasPrice)
                )}`
            );
        }
        this.addresses.ForcedExit = forcedExitContract.address;
    }

    public async deployAdditionalZkSync(ethTxOptions?: ethers.providers.TransactionRequest) {
        if (this.verbose) {
            console.log('Deploying Additional Zksync contract');
        }

        const additionalZkSyncContract = await deployContract(this.deployWallet, this.contracts.additionalZkSync, [], {
            gasLimit: 6800000,
            ...ethTxOptions
        });
        const zksRec = await additionalZkSyncContract.deployTransaction.wait();
        const zksGasUsed = zksRec.gasUsed;
        let gasPrice = additionalZkSyncContract.deployTransaction.gasPrice;
        if (gasPrice == null) {
            gasPrice = await this.deployWallet.provider.getGasPrice();
        }
        if (this.verbose) {
            console.log(`CONTRACTS_ADDITIONAL_ZKSYNC_ADDR=${additionalZkSyncContract.address}`);
            console.log(
                `Additiinal zkSync contract deployed, gasUsed: ${zksGasUsed.toString()}, eth spent: ${formatEther(
                    zksGasUsed.mul(gasPrice)
                )}`
            );
        }
        this.addresses.AdditionalZkSync = additionalZkSyncContract.address;
    }

    public async deployRegenesisMultisig(ethTxOptions?: ethers.providers.TransactionRequest) {
        if (this.verbose) {
            console.log('Deploying Regenesis Multisig contract');
        }

        const regenesisMultisigContract = await deployContract(
            this.deployWallet,
            this.contracts.regenesisMultisig,
            [process.env.MISC_REGENESIS_THRESHOLD],
            {
                gasLimit: 6800000,
                ...ethTxOptions
            }
        );
        const zksRec = await regenesisMultisigContract.deployTransaction.wait();
        const zksGasUsed = zksRec.gasUsed;
        let gasPrice = regenesisMultisigContract.deployTransaction.gasPrice;
        if (gasPrice == null) {
            gasPrice = await this.deployWallet.provider.getGasPrice();
        }
        if (this.verbose) {
            console.log(`MISC_REGENESIS_MULTISIG_ADDRESS=${regenesisMultisigContract.address}`);
            console.log(
                `Regenesis Multisig contract deployed, gasUsed: ${zksGasUsed.toString()}, eth spent: ${formatEther(
                    zksGasUsed.mul(gasPrice)
                )}`
            );
        }
        this.addresses.RegenesisMultisig = regenesisMultisigContract.address;
    }

    public async publishSourcesToTesseracts() {
        console.log('Publishing ABI for UpgradeGatekeeper');
        await publishAbiToTesseracts(this.addresses.UpgradeGatekeeper, this.contracts.upgradeGatekeeper);
        console.log('Publishing ABI for ZkSync (proxy)');
        await publishAbiToTesseracts(this.addresses.ZkSync, this.contracts.zkSync);
        console.log('Publishing ABI for Verifier (proxy)');
        await publishAbiToTesseracts(this.addresses.Verifier, this.contracts.verifier);
        console.log('Publishing ABI for Governance (proxy)');
        await publishAbiToTesseracts(this.addresses.Governance, this.contracts.governance);
        console.log('Publishing ABI for ForcedExit');
        await publishAbiToTesseracts(this.addresses.ForcedExit, this.contracts.forcedExit);
    }

    public async publishSourcesToEtherscan() {
        console.log('Publishing sourcecode for UpgradeGatekeeper', this.addresses.UpgradeGatekeeper);
        await publishSourceCodeToEtherscan(
            this.addresses.UpgradeGatekeeper,
            'UpgradeGatekeeper',
            encodeConstructorArgs(this.contracts.upgradeGatekeeper, [this.addresses.ZkSync])
        );

        console.log('Publishing sourcecode for ZkSyncTarget', this.addresses.ZkSyncTarget);
        await publishSourceCodeToEtherscan(this.addresses.ZkSyncTarget, 'ZkSync', '');
        console.log('Publishing sourcecode for GovernanceTarget', this.addresses.GovernanceTarget);
        await publishSourceCodeToEtherscan(this.addresses.GovernanceTarget, 'Governance', '');
        console.log('Publishing sourcecode for VerifierTarget', this.addresses.VerifierTarget);
        await publishSourceCodeToEtherscan(this.addresses.VerifierTarget, 'Verifier', '');

        console.log('Publishing sourcecode for ZkSync (proxy)', this.addresses.ZkSync);
        await publishSourceCodeToEtherscan(
            this.addresses.ZkSync,
            'Proxy',
            encodeProxyContstuctorArgs(
                this.contracts.proxy,
                this.addresses.ZkSyncTarget,
                [this.addresses.Governance, this.addresses.Verifier, process.env.CONTRACTS_GENESIS_ROOT],
                ['address', 'address', 'bytes32']
            )
        );

        console.log('Publishing sourcecode for Verifier (proxy)', this.addresses.Verifier);
        await publishSourceCodeToEtherscan(
            this.addresses.Verifier,
            'Proxy',
            encodeProxyContstuctorArgs(this.contracts.proxy, this.addresses.VerifierTarget, [], [])
        );

        console.log('Publishing sourcecode for Governance (proxy)', this.addresses.Governance);
        await publishSourceCodeToEtherscan(
            this.addresses.Governance,
            'Proxy',
            encodeProxyContstuctorArgs(
                this.contracts.proxy,
                this.addresses.GovernanceTarget,
                [this.addresses.DeployFactory],
                ['address']
            )
        );

        console.log('Publishing sourcecode for ForcedExit', this.addresses.ForcedExit);
        await publishSourceCodeToEtherscan(this.addresses.ForcedExit, 'ForcedExit', '');
    }

    public async deployAll(ethTxOptions?: ethers.providers.TransactionRequest) {
        await this.deployAdditionalZkSync(ethTxOptions);
        await this.deployZkSyncTarget(ethTxOptions);
        await this.deployGovernanceTarget(ethTxOptions);
        await this.deployVerifierTarget(ethTxOptions);
        await this.deployProxiesAndGatekeeper(ethTxOptions);
        await this.deployForcedExit(ethTxOptions);
        await this.deployNFTFactory(ethTxOptions);
    }

    public governanceContract(signerOrProvider: Signer | providers.Provider): Governance {
        return GovernanceFactory.connect(this.addresses.Governance, signerOrProvider);
    }

    public tokenGovernanceContract(signerOrProvider: Signer | providers.Provider): TokenGovernance {
        return TokenGovernanceFactory.connect(this.addresses.TokenGovernance, signerOrProvider);
    }

    public zkSyncContract(signerOrProvider: Signer | providers.Provider): ZkSync {
        return ZkSyncFactory.connect(this.addresses.ZkSync, signerOrProvider);
    }

    public verifierContract(signerOrProvider: Signer | providers.Provider): Verifier {
        return VerifierFactory.connect(this.addresses.Verifier, signerOrProvider);
    }

    public upgradeGatekeeperContract(signerOrProvider: Signer | providers.Provider): UpgradeGatekeeper {
        return UpgradeGatekeeperFactory.connect(this.addresses.UpgradeGatekeeper, signerOrProvider);
    }

    public forcedExitContract(signerOrProvider: Signer | providers.Provider): ForcedExit {
        return ForcedExitFactory.connect(this.addresses.ForcedExit, signerOrProvider);
    }
}<|MERGE_RESOLUTION|>--- conflicted
+++ resolved
@@ -327,11 +327,7 @@
             this.contracts.forcedExit,
             [this.deployWallet.address, receiver],
             {
-<<<<<<< HEAD
                 gasLimit: 6800000,
-=======
-                gasLimit: 8000000,
->>>>>>> f59e1548
                 ...ethTxOptions
             }
         );
