import {deployContract} from 'ethereum-waffle';
import {ethers} from 'ethers';
import {bigNumberify} from "ethers/utils";
export const ERC20MintableContract = function () {
    let contract = require('openzeppelin-solidity/build/contracts/ERC20Mintable');
    contract.evm = {bytecode: contract.bytecode};
    return contract
}();
export const franklinContractCode = require('../build/Franklin');
<<<<<<< HEAD
export async function deployFranklin(wallet, genesisRoot = ethers.constants.HashZero, franklinCode = franklinContractCode) {
=======
export const vkContractCode = require('../build/VerificationKey');
export const verifierContractCode = require('../build/Verifier');

export async function deployFranklin(
    wallet,
    genesisRoot = ethers.constants.HashZero,
    franklinCode = franklinContractCode,
    verifierCode = verifierContractCode,
    vkCode = vkContractCode
    ) {
>>>>>>> 5c1877ea
    try {
        let verifier = await deployContract(wallet, verifierCode, [], {
            gasLimit: 1000000,
        });
        let vk = await deployContract(wallet, vkCode, [], {
            gasLimit: 1000000,
        });
        let contract = await deployContract(wallet, franklinCode, [verifier.address, vk.address, genesisRoot, ethers.constants.AddressZero, wallet.address], {
            gasLimit: 8000000,
        });
        console.log(`CONTRACT_ADDR=${contract.address}`);
        return contract
    } catch (err) {
        console.log("Error:" + err);
    }
}
export async function addTestERC20Token(wallet, franklin) {
    try {
        let erc20 = await deployContract(wallet, ERC20MintableContract, []);
        console.log(`minting for ${wallet.address}`);
        await erc20.mint(wallet.address, bigNumberify("1000000000"));
        console.log("Test ERC20 address:" + erc20.address);
        await (await franklin.addToken(erc20.address)).wait();
        return erc20
    } catch (err) {
        console.log("Error:" + err);
    }
}<|MERGE_RESOLUTION|>--- conflicted
+++ resolved
@@ -7,9 +7,6 @@
     return contract
 }();
 export const franklinContractCode = require('../build/Franklin');
-<<<<<<< HEAD
-export async function deployFranklin(wallet, genesisRoot = ethers.constants.HashZero, franklinCode = franklinContractCode) {
-=======
 export const vkContractCode = require('../build/VerificationKey');
 export const verifierContractCode = require('../build/Verifier');
 
@@ -20,7 +17,6 @@
     verifierCode = verifierContractCode,
     vkCode = vkContractCode
     ) {
->>>>>>> 5c1877ea
     try {
         let verifier = await deployContract(wallet, verifierCode, [], {
             gasLimit: 1000000,
