--- conflicted
+++ resolved
@@ -78,22 +78,7 @@
 
     // List of root-chain balances (per owner and tokenId)
     mapping(address => mapping(uint32 => Balance)) public balances;
-<<<<<<< HEAD
-
-    function getMyBalanceForTokenAndAddress(address owner, uint16 tokenId) public view returns (uint112, uint32) {
-        Balance memory bal = balances[owner][tokenId];
-        return (bal.balance, bal.lockedUntilBlock);
-    }
-
-    function getMyBalanceForToken(uint16 tokenId) public view returns (uint112, uint32) {
-        Balance memory bal = balances[msg.sender][tokenId];
-        return (bal.balance, bal.lockedUntilBlock);
-    }
-
-    mapping (address => bool) public depositWasDone;
-=======
     mapping(address => bool) public depositWasDone;
->>>>>>> bd9eff54
     mapping(bytes => address) public depositFranklinToETH;
 
     // TODO: - fix
