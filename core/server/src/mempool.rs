//! Mempool is simple in memory buffer for transactions.
//!
//! Its role is to:
//! 1) Accept transactions from api, check signatures and basic nonce correctness(nonce not too small).
//! To do nonce correctness check mempool stores mapping `AccountAddress -> Nonce`, this mapping is updated
//! when new block is committed.
//! 2) When polled return vector of the transactions in the queue.
//!
//! Mempool is not persisted on disc, all transactions will be lost on node shutdown.
//!
//! Communication channel with other actors:
//! Mempool does not push information to other actors, only accepts requests. (see `MempoolRequest`)
//!
//! Communication with db:
//! on restart mempool restores nonces of the accounts that are stored in the account tree.

// Built-in deps
use std::collections::{HashMap, VecDeque};
// External uses
use failure::Fail;
use futures::{
    channel::{mpsc, oneshot},
    SinkExt, StreamExt,
};
use tokio::task::JoinHandle;
// Workspace uses
use models::node::{
    mempool::{SignedTxVariant, SignedTxsBatch},
    AccountId, AccountUpdate, AccountUpdates, Address, FranklinTx, Nonce, PriorityOp,
    SignedFranklinTx, TransferOp, TransferToNewOp,
};
use storage::ConnectionPool;
// Local uses
use crate::{eth_watch::EthWatchRequest, signature_checker::VerifiedTx};
use models::config_options::ConfigurationOptions;

#[derive(Debug, Clone, Copy, Serialize, Deserialize, Fail)]
pub enum TxAddError {
    #[fail(display = "Tx nonce is too low.")]
    NonceMismatch,

    #[fail(display = "Tx is incorrect")]
    IncorrectTx,

    #[fail(display = "Transaction fee is too low")]
    TxFeeTooLow,

    #[fail(display = "Transactions batch summary fee is too low")]
    TxBatchFeeTooLow,

    #[fail(display = "EIP1271 signature could not be verified")]
    EIP1271SignatureVerificationFail,

    #[fail(display = "MissingEthSignature")]
    MissingEthSignature,

    #[fail(display = "Eth signature is incorrect")]
    IncorrectEthSignature,

    #[fail(display = "Change pubkey tx is not authorized onchain")]
    ChangePkNotAuthorized,

    #[fail(display = "Internal error")]
    Other,

    #[fail(display = "Database unavailable")]
    DbError,

    #[fail(display = "Batch will not fit in any of supported block sizes")]
    BatchTooBig,

    #[fail(display = "The number of withdrawals in the batch is too big")]
    BatchWithdrawalsOverload,
}

#[derive(Clone, Debug, Default)]
pub struct ProposedBlock {
    pub priority_ops: Vec<PriorityOp>,
    pub txs: Vec<SignedTxVariant>,
}

impl ProposedBlock {
    pub fn is_empty(&self) -> bool {
        self.priority_ops.is_empty() && self.txs.is_empty()
    }
}

pub struct GetBlockRequest {
    pub last_priority_op_number: u64,
    pub response_sender: oneshot::Sender<ProposedBlock>,
}

pub enum MempoolRequest {
    /// Add new transaction to mempool, transaction should be previously checked
    /// for correctness (including its Ethereum and ZKSync signatures).
    /// oneshot is used to receive tx add result.
    NewTx(Box<VerifiedTx>, oneshot::Sender<Result<(), TxAddError>>),
    /// Add a new batch of transactions to the mempool. All transactions in batch must
    /// be either executed successfully, or otherwise fail all together.
    /// Invariants for each individual transaction in the batch are the same as in
    /// `NewTx` variant of this enum.
    NewTxsBatch(Vec<VerifiedTx>, oneshot::Sender<Result<(), TxAddError>>),
    /// When block is committed, nonces of the account tree should be updated too.
    UpdateNonces(AccountUpdates),
    /// Get transactions from the mempool.
    GetBlock(GetBlockRequest),
}

struct MempoolState {
    // account and last committed nonce
    account_nonces: HashMap<Address, Nonce>,
    account_ids: HashMap<AccountId, Address>,
    ready_txs: VecDeque<SignedTxVariant>,
}

impl MempoolState {
    fn chunks_for_tx(&self, tx: &FranklinTx) -> usize {
        match tx {
            FranklinTx::Transfer(tx) => {
                if self.account_nonces.contains_key(&tx.to) {
                    TransferOp::CHUNKS
                } else {
                    TransferToNewOp::CHUNKS
                }
            }
            _ => tx.min_chunks(),
        }
    }

<<<<<<< HEAD
    fn chunks_for_batch(&self, batch: &SignedTxsBatch) -> usize {
        batch.txs.iter().map(|tx| self.chunks_for_tx(&tx.tx)).sum()
    }

    fn required_chunks(&self, element: &SignedTxVariant) -> usize {
        match element {
            SignedTxVariant::Tx(tx) => self.chunks_for_tx(&tx.tx),
            SignedTxVariant::Batch(batch) => self.chunks_for_batch(batch),
        }
    }

    fn restore_from_db(db_pool: &ConnectionPool) -> Self {
        let storage = db_pool.access_storage().expect("mempool db restore");
        let (_, accounts) = storage
=======
    async fn restore_from_db(db_pool: &ConnectionPool) -> Self {
        let mut storage = db_pool.access_storage().await.expect("mempool db restore");
        let mut transaction = storage
            .start_transaction()
            .await
            .expect("mempool db transaction");

        let (_, accounts) = transaction
>>>>>>> 1d13d02a
            .chain()
            .state_schema()
            .load_committed_state(None)
            .await
            .expect("mempool account state load");

        let mut account_ids = HashMap::new();
        let mut account_nonces = HashMap::new();

        for (id, account) in accounts {
            account_ids.insert(id, account.address);
            account_nonces.insert(account.address, account.nonce);
        }

        // Remove any possible duplicates of already executed transactions
        // from the database.
        transaction
            .chain()
            .mempool_schema()
            .collect_garbage()
            .await
            .expect("Collecting garbage in the mempool schema failed");

        // Load transactions that were not yet processed and are awaiting in the
        // mempool.
<<<<<<< HEAD
        let ready_txs: VecDeque<_> = storage
=======
        let ready_txs = transaction
>>>>>>> 1d13d02a
            .chain()
            .mempool_schema()
            .load_txs()
            .await
            .expect("Attempt to restore mempool txs from DB failed");

        transaction
            .commit()
            .await
            .expect("mempool db transaction commit");

        log::info!(
            "{} transactions were restored from the persistent mempool storage",
            ready_txs.len()
        );

        Self {
            account_nonces,
            account_ids,
            ready_txs,
        }
    }

    fn nonce(&self, address: &Address) -> Nonce {
        *self.account_nonces.get(address).unwrap_or(&0)
    }

    fn add_tx(&mut self, tx: SignedFranklinTx) -> Result<(), TxAddError> {
        // Correctness should be checked by `signature_checker`, thus
        // `tx.check_correctness()` is not invoked here.

        if tx.nonce() >= self.nonce(&tx.account()) {
            self.ready_txs.push_back(tx.into());
            Ok(())
        } else {
            Err(TxAddError::NonceMismatch)
        }
    }

    fn add_batch(&mut self, batch: SignedTxsBatch) -> Result<(), TxAddError> {
        assert_ne!(batch.batch_id, 0, "Batch ID was not set");

        for tx in batch.txs.iter() {
            if tx.nonce() < self.nonce(&tx.account()) {
                return Err(TxAddError::NonceMismatch);
            }
        }

        self.ready_txs.push_back(SignedTxVariant::Batch(batch));

        Ok(())
    }
}

struct Mempool {
    db_pool: ConnectionPool,
    mempool_state: MempoolState,
    requests: mpsc::Receiver<MempoolRequest>,
    eth_watch_req: mpsc::Sender<EthWatchRequest>,
    max_block_size_chunks: usize,
    max_number_of_withdrawals_per_block: usize,
}

impl Mempool {
    async fn add_tx(&mut self, tx: VerifiedTx) -> Result<(), TxAddError> {
        let mut storage = self.db_pool.access_storage().await.map_err(|err| {
            log::warn!("Mempool storage access error: {}", err);
            TxAddError::DbError
        })?;

        let mut transaction = storage.start_transaction().await.map_err(|err| {
            log::warn!("Mempool storage access error: {}", err);
            TxAddError::DbError
        })?;
        transaction
            .chain()
            .mempool_schema()
            .insert_tx(tx.inner())
            .await
            .map_err(|err| {
                log::warn!("Mempool storage access error: {}", err);
                TxAddError::DbError
            })?;

        transaction.commit().await.map_err(|err| {
            log::warn!("Mempool storage access error: {}", err);
            TxAddError::DbError
        })?;

        self.mempool_state.add_tx(tx.into_inner())
    }

    fn add_batch(&mut self, txs: Vec<VerifiedTx>) -> Result<(), TxAddError> {
        let storage = self.db_pool.access_storage().map_err(|err| {
            log::warn!("Mempool storage access error: {}", err);
            TxAddError::DbError
        })?;

        let mut batch: SignedTxsBatch = SignedTxsBatch {
            txs: txs.iter().map(|tx| tx.clone().into_inner()).collect(),
            batch_id: 0, // Will be determined after inserting to the database
        };

        if self.mempool_state.chunks_for_batch(&batch) > self.max_block_size_chunks {
            return Err(TxAddError::BatchTooBig);
        }

        let mut number_of_withdrawals = 0;
        for tx in txs {
            if tx.into_inner().tx.is_withdraw() {
                number_of_withdrawals += 1;
            }
        }
        if number_of_withdrawals > self.max_number_of_withdrawals_per_block {
            return Err(TxAddError::BatchWithdrawalsOverload);
        }

        let batch_id = storage
            .chain()
            .mempool_schema()
            .insert_batch(&batch.txs)
            .map_err(|err| {
                log::warn!("Mempool storage access error: {}", err);
                TxAddError::DbError
            })?;

        batch.batch_id = batch_id;

        self.mempool_state.add_batch(batch)
    }

    async fn run(mut self) {
        while let Some(request) = self.requests.next().await {
            match request {
                MempoolRequest::NewTx(tx, resp) => {
                    let tx_add_result = self.add_tx(*tx).await;
                    resp.send(tx_add_result).unwrap_or_default();
                }
                MempoolRequest::NewTxsBatch(txs, resp) => {
                    let tx_add_result = self.add_batch(txs);
                    resp.send(tx_add_result).unwrap_or_default();
                }
                MempoolRequest::GetBlock(block) => {
                    // Generate proposed block.
                    let proposed_block =
                        self.propose_new_block(block.last_priority_op_number).await;

                    // Send the proposed block to the request initiator.
                    block
                        .response_sender
                        .send(proposed_block)
                        .expect("mempool proposed block response send failed");
                }
                MempoolRequest::UpdateNonces(updates) => {
                    for (id, update) in updates {
                        match update {
                            AccountUpdate::Create { address, nonce } => {
                                self.mempool_state.account_ids.insert(id, address);
                                self.mempool_state.account_nonces.insert(address, nonce);
                            }
                            AccountUpdate::Delete { address, .. } => {
                                self.mempool_state.account_ids.remove(&id);
                                self.mempool_state.account_nonces.remove(&address);
                            }
                            AccountUpdate::UpdateBalance { new_nonce, .. } => {
                                if let Some(address) = self.mempool_state.account_ids.get(&id) {
                                    if let Some(nonce) =
                                        self.mempool_state.account_nonces.get_mut(address)
                                    {
                                        *nonce = new_nonce;
                                    }
                                }
                            }
                            AccountUpdate::ChangePubKeyHash { new_nonce, .. } => {
                                if let Some(address) = self.mempool_state.account_ids.get(&id) {
                                    if let Some(nonce) =
                                        self.mempool_state.account_nonces.get_mut(address)
                                    {
                                        *nonce = new_nonce;
                                    }
                                }
                            }
                        }
                    }
                }
            }
        }
    }

    async fn propose_new_block(&mut self, current_unprocessed_priority_op: u64) -> ProposedBlock {
        let (chunks_left, priority_ops) = self
            .select_priority_ops(current_unprocessed_priority_op)
            .await;
        let (_chunks_left, txs) = self.prepare_tx_for_block(chunks_left);

        trace!("Proposed priority ops for block: {:#?}", priority_ops);
        trace!("Proposed txs for block: {:#?}", txs);
        ProposedBlock { priority_ops, txs }
    }

    /// Returns: chunks left from max amount of chunks, ops selected
    async fn select_priority_ops(
        &self,
        current_unprocessed_priority_op: u64,
    ) -> (usize, Vec<PriorityOp>) {
        let eth_watch_resp = oneshot::channel();
        self.eth_watch_req
            .clone()
            .send(EthWatchRequest::GetPriorityQueueOps {
                op_start_id: current_unprocessed_priority_op,
                max_chunks: self.max_block_size_chunks,
                resp: eth_watch_resp.0,
            })
            .await
            .expect("ETH watch req receiver dropped");

        let priority_ops = eth_watch_resp.1.await.expect("Err response from eth watch");

        (
            self.max_block_size_chunks
                - priority_ops
                    .iter()
                    .map(|op| op.data.chunks())
                    .sum::<usize>(),
            priority_ops,
        )
    }

    fn prepare_tx_for_block(&mut self, mut chunks_left: usize) -> (usize, Vec<SignedTxVariant>) {
        let mut txs_for_commit = Vec::new();

        while let Some(tx) = self.mempool_state.ready_txs.pop_front() {
            let chunks_for_tx = self.mempool_state.required_chunks(&tx);
            if chunks_left >= chunks_for_tx {
                txs_for_commit.push(tx);
                chunks_left -= chunks_for_tx;
            } else {
                // Push the taken tx back, it does not fit.
                self.mempool_state.ready_txs.push_front(tx);
                break;
            }
        }

        (chunks_left, txs_for_commit)
    }
}

#[must_use]
pub fn run_mempool_task(
    db_pool: ConnectionPool,
    requests: mpsc::Receiver<MempoolRequest>,
    eth_watch_req: mpsc::Sender<EthWatchRequest>,
    config: &ConfigurationOptions,
) -> JoinHandle<()> {
<<<<<<< HEAD
    let mempool_state = MempoolState::restore_from_db(&db_pool);

    let mempool = Mempool {
        db_pool,
        mempool_state,
        requests,
        eth_watch_req,
        max_block_size_chunks: *config
            .available_block_chunk_sizes
            .iter()
            .max()
            .expect("failed to find max block chunks size"),
        max_number_of_withdrawals_per_block: config.max_number_of_withdrawals_per_block,
    };
    runtime.spawn(mempool.run())
=======
    let config = config.clone();
    tokio::spawn(async move {
        let mempool_state = MempoolState::restore_from_db(&db_pool).await;

        let mempool = Mempool {
            db_pool,
            mempool_state,
            requests,
            eth_watch_req,
            max_block_size_chunks: *config
                .available_block_chunk_sizes
                .iter()
                .max()
                .expect("failed to find max block chunks size"),
        };

        mempool.run().await
    })
>>>>>>> 1d13d02a
}<|MERGE_RESOLUTION|>--- conflicted
+++ resolved
@@ -127,7 +127,6 @@
         }
     }
 
-<<<<<<< HEAD
     fn chunks_for_batch(&self, batch: &SignedTxsBatch) -> usize {
         batch.txs.iter().map(|tx| self.chunks_for_tx(&tx.tx)).sum()
     }
@@ -139,10 +138,6 @@
         }
     }
 
-    fn restore_from_db(db_pool: &ConnectionPool) -> Self {
-        let storage = db_pool.access_storage().expect("mempool db restore");
-        let (_, accounts) = storage
-=======
     async fn restore_from_db(db_pool: &ConnectionPool) -> Self {
         let mut storage = db_pool.access_storage().await.expect("mempool db restore");
         let mut transaction = storage
@@ -151,7 +146,6 @@
             .expect("mempool db transaction");
 
         let (_, accounts) = transaction
->>>>>>> 1d13d02a
             .chain()
             .state_schema()
             .load_committed_state(None)
@@ -177,11 +171,7 @@
 
         // Load transactions that were not yet processed and are awaiting in the
         // mempool.
-<<<<<<< HEAD
-        let ready_txs: VecDeque<_> = storage
-=======
-        let ready_txs = transaction
->>>>>>> 1d13d02a
+        let ready_txs: VecDeque<_> = transaction
             .chain()
             .mempool_schema()
             .load_txs()
@@ -274,8 +264,8 @@
         self.mempool_state.add_tx(tx.into_inner())
     }
 
-    fn add_batch(&mut self, txs: Vec<VerifiedTx>) -> Result<(), TxAddError> {
-        let storage = self.db_pool.access_storage().map_err(|err| {
+    async fn add_batch(&mut self, txs: Vec<VerifiedTx>) -> Result<(), TxAddError> {
+        let mut storage = self.db_pool.access_storage().await.map_err(|err| {
             log::warn!("Mempool storage access error: {}", err);
             TxAddError::DbError
         })?;
@@ -299,14 +289,23 @@
             return Err(TxAddError::BatchWithdrawalsOverload);
         }
 
-        let batch_id = storage
+        let mut transaction = storage.start_transaction().await.map_err(|err| {
+            log::warn!("Mempool storage access error: {}", err);
+            TxAddError::DbError
+        })?;
+        let batch_id = transaction
             .chain()
             .mempool_schema()
             .insert_batch(&batch.txs)
+            .await
             .map_err(|err| {
                 log::warn!("Mempool storage access error: {}", err);
                 TxAddError::DbError
             })?;
+        transaction.commit().await.map_err(|err| {
+            log::warn!("Mempool storage access error: {}", err);
+            TxAddError::DbError
+        })?;
 
         batch.batch_id = batch_id;
 
@@ -321,7 +320,7 @@
                     resp.send(tx_add_result).unwrap_or_default();
                 }
                 MempoolRequest::NewTxsBatch(txs, resp) => {
-                    let tx_add_result = self.add_batch(txs);
+                    let tx_add_result = self.add_batch(txs).await;
                     resp.send(tx_add_result).unwrap_or_default();
                 }
                 MempoolRequest::GetBlock(block) => {
@@ -436,23 +435,6 @@
     eth_watch_req: mpsc::Sender<EthWatchRequest>,
     config: &ConfigurationOptions,
 ) -> JoinHandle<()> {
-<<<<<<< HEAD
-    let mempool_state = MempoolState::restore_from_db(&db_pool);
-
-    let mempool = Mempool {
-        db_pool,
-        mempool_state,
-        requests,
-        eth_watch_req,
-        max_block_size_chunks: *config
-            .available_block_chunk_sizes
-            .iter()
-            .max()
-            .expect("failed to find max block chunks size"),
-        max_number_of_withdrawals_per_block: config.max_number_of_withdrawals_per_block,
-    };
-    runtime.spawn(mempool.run())
-=======
     let config = config.clone();
     tokio::spawn(async move {
         let mempool_state = MempoolState::restore_from_db(&db_pool).await;
@@ -467,9 +449,9 @@
                 .iter()
                 .max()
                 .expect("failed to find max block chunks size"),
+            max_number_of_withdrawals_per_block: config.max_number_of_withdrawals_per_block,
         };
 
         mempool.run().await
     })
->>>>>>> 1d13d02a
 }