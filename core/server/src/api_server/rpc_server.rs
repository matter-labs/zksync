--- conflicted
+++ resolved
@@ -16,10 +16,6 @@
         Account, AccountId, Address, FranklinPriorityOp, FranklinTx, Nonce, PriorityOp, PubKeyHash,
         Token, TokenId, TokenLike,
     },
-<<<<<<< HEAD
-=======
-    primitives::{big_decimal_to_u128, floor_big_decimal, u128_to_bigdecimal},
->>>>>>> e7ce4564
 };
 use storage::{
     chain::{
@@ -107,11 +103,7 @@
                 .entry(token_symbol)
                 .or_insert_with(DepositingFunds::default);
 
-<<<<<<< HEAD
             balance.amount += BigUint::from(op.amount);
-=======
-            balance.amount += u128_to_bigdecimal(op.amount);
->>>>>>> e7ce4564
 
             // `balance.expected_accept_block` should be the greatest block number among
             // all the deposits for a certain token.
@@ -179,16 +171,13 @@
 impl OngoingDeposit {
     pub fn new(received_on_block: u64, priority_op: PriorityOp) -> Self {
         let (token_id, amount) = match priority_op.data {
-<<<<<<< HEAD
             FranklinPriorityOp::Deposit(deposit) => (
                 deposit.token,
-                deposit.amount.to_u64().expect("Too big deposit amount"),
+                deposit
+                    .amount
+                    .to_u128()
+                    .expect("Deposit amount should be less then u128::max()"),
             ),
-=======
-            FranklinPriorityOp::Deposit(deposit) => {
-                (deposit.token, big_decimal_to_u128(&deposit.amount))
-            }
->>>>>>> e7ce4564
             other => {
                 panic!("Incorrect input for OngoingDeposit: {:?}", other);
             }
@@ -785,7 +774,6 @@
         let sign_verify_channel = self.sign_verify_request_sender.clone();
         let ticker_request_sender = self.ticker_request_sender.clone();
         let mempool_resp = async move {
-<<<<<<< HEAD
             if let Some((tx_type, token, amount, provided_fee)) = tx_fee_info {
                 let required_fee =
                     Self::ticker_request(ticker_request_sender, tx_type, amount, token).await?;
@@ -798,10 +786,6 @@
                 }
             }
 
-            let verified_tx =
-                verify_tx_info_message_signature(&tx, *signature, msg_to_sign, sign_verify_channel)
-                    .await?;
-=======
             let verified_tx = verify_tx_info_message_signature(
                 &tx,
                 *signature.clone(),
@@ -809,7 +793,6 @@
                 sign_verify_channel,
             )
             .await?;
->>>>>>> e7ce4564
 
             let hash = tx.hash();
             let mempool_resp = oneshot::channel();
