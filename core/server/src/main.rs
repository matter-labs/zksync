--- conflicted
+++ resolved
@@ -15,20 +15,6 @@
         TokenId,
     },
 };
-<<<<<<< HEAD
-use models::node::tokens::get_genesis_token_list;
-use models::node::{Token, TokenId};
-use server::api_server::start_api_server;
-use server::block_proposer::run_block_proposer_task;
-use server::committer::run_committer;
-use server::eth_watch::start_eth_watch;
-use server::fee_ticker::run_ticker_task;
-use server::mempool::run_mempool_task;
-use server::prover_server::start_prover_server;
-use server::state_keeper::{start_state_keeper, PlasmaStateKeeper};
-use server::{eth_sender, leader_election, observer_mode};
-=======
->>>>>>> 8aba2a58
 use storage::ConnectionPool;
 // Local uses
 use server::{
@@ -37,6 +23,7 @@
     committer::run_committer,
     eth_sender,
     eth_watch::start_eth_watch,
+    fee_ticker::run_ticker_task,
     leader_election,
     mempool::run_mempool_task,
     observer_mode,
