// Built-in deps
use std::path::PathBuf;
// External deps
use circuit::account::AccountWitness;
use circuit::circuit::FranklinCircuit;
use circuit::operation::*;
use crypto_exports::franklin_crypto::bellman::groth16::generate_random_parameters;
use crypto_exports::franklin_crypto::bellman::groth16::Parameters;
use crypto_exports::franklin_crypto::bellman::pairing::bn256::*;
use crypto_exports::rand::OsRng;
// Workspace deps
use crate::vk_contract_generator::generate_vk_function;
use circuit::exit_circuit::ZksyncExitCircuit;
use models::params;
use models::prover_utils::{get_block_proof_key_and_vk_path, get_exodus_proof_key_and_vk_path};
use std::time::Instant;

const CONTRACT_FUNCTION_NAME: &str = "getVk";

fn generate_and_write_parameters<F: Fn() -> Parameters<Bn256>>(
    key_file_path: PathBuf,
    contract_file_path: PathBuf,
    gen_parameters: F,
    contract_function_name: &str,
) {
    info!(
        "Generating key file into: {}",
        key_file_path.to_str().unwrap()
    );
    info!(
        "Generating contract key file into: {}",
        contract_file_path.to_str().unwrap()
    );
    let f_cont = File::create(contract_file_path).expect("Unable to create file");

    let tmp_cirtuit_params = gen_parameters();

    use std::fs::File;
    use std::io::{BufWriter, Write};
    {
        let f = File::create(&key_file_path).expect("Unable to create file");
        let mut f = BufWriter::new(f);
        tmp_cirtuit_params
            .write(&mut f)
            .expect("Unable to write proving key");
    }

    use std::io::BufReader;

    let f_r = File::open(&key_file_path).expect("Unable to open file");
    let mut r = BufReader::new(f_r);
    let circuit_params = crypto_exports::bellman::groth16::Parameters::<Bn256>::read(&mut r, true)
        .expect("Unable to read proving key");

    let contract_content = generate_vk_function(&circuit_params.vk, contract_function_name);

    let mut f_cont = BufWriter::new(f_cont);
    f_cont
        .write_all(contract_content.as_bytes())
        .expect("Unable to write contract");
}

pub fn make_block_proof_key() {
<<<<<<< HEAD
    for block_size in params::block_chunk_sizes() {
        let (key_file_path, get_vk_file_path) = get_block_proof_key_and_vk_path(*block_size);
        generate_and_write_parameters(
            key_file_path,
            get_vk_file_path,
            || make_circuit_parameters(*block_size),
            &format!("{}Block{}", CONTRACT_FUNCTION_NAME, block_size,),
=======
    for &block_size in params::block_chunk_sizes() {
        let (key_file_path, get_vk_file_path) = get_block_proof_key_and_vk_path(block_size);
        generate_and_write_parameters(
            key_file_path,
            get_vk_file_path,
            || make_circuit_parameters(block_size),
            &format!("{}Block{}", CONTRACT_FUNCTION_NAME, block_size),
>>>>>>> 0ad83ecb
        );
    }
}

pub fn make_exodus_key() {
    let (key_file_path, get_vk_file_path) = get_exodus_proof_key_and_vk_path();
    generate_and_write_parameters(
        key_file_path,
        get_vk_file_path,
        make_exit_circuit_parameters,
        &format!("{}{}", CONTRACT_FUNCTION_NAME, "Exit"),
    );
}

pub fn make_circuit_parameters(block_size: usize) -> Parameters<Bn256> {
    // let p_g = FixedGenerators::SpendingKeyGenerator;
    let params = &params::JUBJUB_PARAMS;
    // let rng = &mut XorShiftRng::from_seed([0x3dbe6258, 0x8d313d76, 0x3237db17, 0xe5bc0654]);
    let rng = &mut OsRng::new().unwrap();

    let empty_operation = Operation {
        new_root: None,
        tx_type: None,
        chunk: None,
        pubdata_chunk: None,
        signer_pub_key_packed: vec![None; params::FR_BIT_WIDTH_PADDED],
        first_sig_msg: None,
        second_sig_msg: None,
        third_sig_msg: None,
        signature_data: SignatureData {
            r_packed: vec![None; params::FR_BIT_WIDTH_PADDED],
            s: vec![None; params::FR_BIT_WIDTH_PADDED],
        },
        args: OperationArguments {
            a: None,
            b: None,
            amount_packed: None,
            full_amount: None,
            fee: None,
            pub_nonce: None,
            new_pub_key_hash: None,
            eth_address: None,
        },
        lhs: OperationBranch {
            address: None,
            token: None,
            witness: OperationBranchWitness {
                account_witness: AccountWitness {
                    nonce: None,
                    pub_key_hash: None,
                    address: None,
                },
                account_path: vec![None; params::account_tree_depth()],
                balance_value: None,
                balance_subtree_path: vec![None; params::BALANCE_TREE_DEPTH],
            },
        },
        rhs: OperationBranch {
            address: None,
            token: None,
            witness: OperationBranchWitness {
                account_witness: AccountWitness {
                    nonce: None,
                    pub_key_hash: None,
                    address: None,
                },
                account_path: vec![None; params::account_tree_depth()],
                balance_value: None,
                balance_subtree_path: vec![None; params::BALANCE_TREE_DEPTH],
            },
        },
    };

    let instance_for_generation: FranklinCircuit<'_, Bn256> = FranklinCircuit {
        params,
        operation_batch_size: block_size,
        old_root: None,
        new_root: None,
        validator_address: None,
        block_number: None,
        pub_data_commitment: None,
        validator_balances: vec![None; (1 << params::BALANCE_TREE_DEPTH) as usize],
        validator_audit_path: vec![None; params::account_tree_depth()],
        operations: vec![empty_operation; block_size],
        validator_account: AccountWitness {
            nonce: None,
            pub_key_hash: None,
            address: None,
        },
    };

    info!("generating setup...");
    let start = Instant::now();
    let tmp_cirtuit_params = generate_random_parameters(instance_for_generation, rng).unwrap();
    info!("setup generated in {} s", start.elapsed().as_secs());

    tmp_cirtuit_params
}

pub fn make_exit_circuit_parameters() -> Parameters<Bn256> {
    // let p_g = FixedGenerators::SpendingKeyGenerator;
    let params = &params::JUBJUB_PARAMS;
    // let rng = &mut XorShiftRng::from_seed([0x3dbe6258, 0x8d313d76, 0x3237db17, 0xe5bc0654]);
    let rng = &mut OsRng::new().unwrap();
    let exit_circuit_instance = ZksyncExitCircuit::<'_, Bn256> {
        params,
        pub_data_commitment: None,
        root_hash: None,
        account_audit_data: OperationBranch {
            address: None,
            token: None,
            witness: OperationBranchWitness {
                account_witness: AccountWitness {
                    nonce: None,
                    pub_key_hash: None,
                    address: None,
                },
                account_path: vec![None; params::account_tree_depth()],
                balance_value: None,
                balance_subtree_path: vec![None; params::BALANCE_TREE_DEPTH],
            },
        },
    };

    info!("generating setup for exit circuit...");
    let start = Instant::now();
    let tmp_cirtuit_params = generate_random_parameters(exit_circuit_instance, rng).unwrap();
    info!("setup generated in {} s", start.elapsed().as_secs());

    tmp_cirtuit_params
}<|MERGE_RESOLUTION|>--- conflicted
+++ resolved
@@ -61,15 +61,6 @@
 }
 
 pub fn make_block_proof_key() {
-<<<<<<< HEAD
-    for block_size in params::block_chunk_sizes() {
-        let (key_file_path, get_vk_file_path) = get_block_proof_key_and_vk_path(*block_size);
-        generate_and_write_parameters(
-            key_file_path,
-            get_vk_file_path,
-            || make_circuit_parameters(*block_size),
-            &format!("{}Block{}", CONTRACT_FUNCTION_NAME, block_size,),
-=======
     for &block_size in params::block_chunk_sizes() {
         let (key_file_path, get_vk_file_path) = get_block_proof_key_and_vk_path(block_size);
         generate_and_write_parameters(
@@ -77,7 +68,6 @@
             get_vk_file_path,
             || make_circuit_parameters(block_size),
             &format!("{}Block{}", CONTRACT_FUNCTION_NAME, block_size),
->>>>>>> 0ad83ecb
         );
     }
 }
