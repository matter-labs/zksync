use crate::account::*;

use crate::operation::SignatureData;
use crate::utils::*;
use crypto::digest::Digest;
use crypto::sha2::Sha256;
use ff::Field;
use ff::{BitIterator, PrimeField, PrimeFieldRepr};
use franklin_crypto::alt_babyjubjub::AltJubjubBn256;
use franklin_crypto::eddsa::PrivateKey;
use franklin_crypto::eddsa::PublicKey;
use franklin_crypto::jubjub::FixedGenerators;
use franklin_crypto::jubjub::JubjubEngine;
use models::circuit::account::{Balance, CircuitAccount, CircuitAccountTree};
use models::circuit::utils::{be_bit_vector_into_bytes, le_bit_vector_into_field_element};
use models::merkle_tree::hasher::Hasher;
use models::merkle_tree::PedersenHasher;
use models::params as franklin_constants;
use pairing::bn256::*;
use rand::{Rng, SeedableRng, XorShiftRng};

pub fn generate_dummy_sig_data(
    bits: &[bool],
    phasher: &PedersenHasher<Bn256>,
    params: &AltJubjubBn256,
<<<<<<< HEAD
) -> (SignatureData, Fr, Fr, Fr, Fr, Fr) {
=======
) -> (Option<TransactionSignature<Bn256>>, Fr, Fr, Fr, Fr, Fr) {
>>>>>>> 5227b040
    let rng = &mut XorShiftRng::from_seed([0x3dbe_6258, 0x8d31_3d76, 0x3237_db17, 0xe5bc_0654]);
    let p_g = FixedGenerators::SpendingKeyGenerator;
    let private_key = PrivateKey::<Bn256>(rng.gen());
    let sender_pk = PublicKey::from_private(&private_key, p_g, &params);
    let (sender_x, sender_y) = sender_pk.0.into_xy();
    let mut sig_bits_to_hash = bits.to_vec();
    assert!(sig_bits_to_hash.len() < franklin_constants::MAX_CIRCUIT_PEDERSEN_HASH_BITS);

    sig_bits_to_hash.resize(franklin_constants::MAX_CIRCUIT_PEDERSEN_HASH_BITS, false);
    let (first_sig_part_bits, remaining) = sig_bits_to_hash.split_at(Fr::CAPACITY as usize);
    let remaining = remaining.to_vec();
    let (second_sig_part_bits, third_sig_part_bits) = remaining.split_at(Fr::CAPACITY as usize);
    let first_sig_part: Fr = le_bit_vector_into_field_element(&first_sig_part_bits);
    let second_sig_part: Fr = le_bit_vector_into_field_element(&second_sig_part_bits);
    let third_sig_part: Fr = le_bit_vector_into_field_element(&third_sig_part_bits);
    let sig_msg = phasher.hash_bits(sig_bits_to_hash.clone());
    let mut sig_bits: Vec<bool> = BitIterator::new(sig_msg.into_repr()).collect();
    sig_bits.reverse();
    sig_bits.resize(256, false);

    let signature_data = sign_pedersen(&sig_bits, &private_key, p_g, params, rng);
    // let signature = sign_sha(&sig_bits, &private_key, p_g, params, rng);
    (
        signature_data,
        first_sig_part,
        second_sig_part,
        third_sig_part,
        sender_x,
        sender_y,
    )
}
pub fn generate_sig_data(
    bits: &[bool],
    phasher: &PedersenHasher<Bn256>,
    private_key: &PrivateKey<Bn256>,
    params: &AltJubjubBn256,
<<<<<<< HEAD
) -> (SignatureData, Fr, Fr, Fr) {
    let rng = &mut XorShiftRng::from_seed([0x3dbe_6258, 0x8d31_3d76, 0x3237_db17, 0xe5bc_0654]);
    let p_g = FixedGenerators::SpendingKeyGenerator;
    let mut sig_bits_to_hash = bits.to_vec();
    assert!(sig_bits_to_hash.len() <= franklin_constants::MAX_CIRCUIT_PEDERSEN_HASH_BITS);

    sig_bits_to_hash.resize(franklin_constants::MAX_CIRCUIT_PEDERSEN_HASH_BITS, false);
    println!(
        "inside generation after resize: {}",
        hex::encode(be_bit_vector_into_bytes(&sig_bits_to_hash))
    );

=======
) -> (Option<TransactionSignature<Bn256>>, Fr, Fr, Fr) {
    let rng = &mut XorShiftRng::from_seed([0x3dbe_6258, 0x8d31_3d76, 0x3237_db17, 0xe5bc_0654]);
    let p_g = FixedGenerators::SpendingKeyGenerator;
    let mut sig_bits_to_hash = bits.to_vec();
    assert!(sig_bits_to_hash.len() < franklin_constants::MAX_CIRCUIT_PEDERSEN_HASH_BITS);

    sig_bits_to_hash.resize(franklin_constants::MAX_CIRCUIT_PEDERSEN_HASH_BITS, false);
>>>>>>> 5227b040
    let (first_sig_part_bits, remaining) = sig_bits_to_hash.split_at(Fr::CAPACITY as usize);
    let remaining = remaining.to_vec();
    let (second_sig_part_bits, third_sig_part_bits) = remaining.split_at(Fr::CAPACITY as usize);
    let first_sig_part: Fr = le_bit_vector_into_field_element(&first_sig_part_bits);
    let second_sig_part: Fr = le_bit_vector_into_field_element(&second_sig_part_bits);
    let third_sig_part: Fr = le_bit_vector_into_field_element(&third_sig_part_bits);
    let sig_msg = phasher.hash_bits(sig_bits_to_hash.clone());

    let mut sig_bits: Vec<bool> = BitIterator::new(sig_msg.into_repr()).collect();
    sig_bits.reverse();
    sig_bits.resize(256, false);

    println!(
        "inside generation: {}",
        hex::encode(be_bit_vector_into_bytes(&sig_bits))
    );
    let signature_data = sign_pedersen(&sig_bits, &private_key, p_g, params, rng);
    // let signature = sign_sha(&sig_bits, &private_key, p_g, params, rng);
<<<<<<< HEAD

    (
        signature_data,
        first_sig_part,
        second_sig_part,
        third_sig_part,
    )
}
pub fn pub_key_hash<E: JubjubEngine, H: Hasher<E::Fr>>(
    pub_key: &PublicKey<E>,
    hasher: &H,
) -> E::Fr {
    let (pub_x, pub_y) = pub_key.0.into_xy();
    println!("x = {}, y = {}", pub_x, pub_y);
    let mut pub_key_bits = vec![];
    append_le_fixed_width(
        &mut pub_key_bits,
        &pub_x,
        franklin_constants::FR_BIT_WIDTH_PADDED,
    );
    append_le_fixed_width(
        &mut pub_key_bits,
        &pub_y,
        franklin_constants::FR_BIT_WIDTH_PADDED,
    );
    let pub_key_hash = hasher.hash_bits(pub_key_bits);
    let mut pub_key_hash_bits = vec![];
    append_le_fixed_width(
        &mut pub_key_hash_bits,
        &pub_key_hash,
        franklin_constants::NEW_PUBKEY_HASH_WIDTH,
    );
    le_bit_vector_into_field_element(&pub_key_hash_bits)
=======
    (signature, first_sig_part, second_sig_part, third_sig_part)
>>>>>>> 5227b040
}

pub fn public_data_commitment<E: JubjubEngine>(
    pubdata_bits: &[bool],
    initial_root: Option<E::Fr>,
    new_root: Option<E::Fr>,
    validator_address: Option<E::Fr>,
    block_number: Option<E::Fr>,
) -> E::Fr {
    let mut public_data_initial_bits = vec![];

    // these two are BE encodings because an iterator is BE. This is also an Ethereum standard behavior

    let block_number_bits: Vec<bool> =
        BitIterator::new(block_number.unwrap().into_repr()).collect();
    for _ in 0..256 - block_number_bits.len() {
        public_data_initial_bits.push(false);
    }
    public_data_initial_bits.extend(block_number_bits.into_iter());

    let validator_id_bits: Vec<bool> =
        BitIterator::new(validator_address.unwrap().into_repr()).collect();
    for _ in 0..256 - validator_id_bits.len() {
        public_data_initial_bits.push(false);
    }
    public_data_initial_bits.extend(validator_id_bits.into_iter());

    assert_eq!(public_data_initial_bits.len(), 512);

    let mut h = Sha256::new();

    let bytes_to_hash = be_bit_vector_into_bytes(&public_data_initial_bits);

    h.input(&bytes_to_hash);

    let mut hash_result = [0u8; 32];
    h.result(&mut hash_result[..]);

    println!("Initial hash hex {}", hex::encode(hash_result));

    let mut packed_old_root_bits = vec![];
    let old_root_bits: Vec<bool> = BitIterator::new(initial_root.unwrap().into_repr()).collect();
    for _ in 0..256 - old_root_bits.len() {
        packed_old_root_bits.push(false);
    }
    packed_old_root_bits.extend(old_root_bits);

    let packed_old_root_bytes = be_bit_vector_into_bytes(&packed_old_root_bits);

    let mut packed_with_old_root = vec![];
    packed_with_old_root.extend(hash_result.iter());
    packed_with_old_root.extend(packed_old_root_bytes);

    h = Sha256::new();
    h.input(&packed_with_old_root);
    hash_result = [0u8; 32];
    h.result(&mut hash_result[..]);

    let mut packed_new_root_bits = vec![];
    let new_root_bits: Vec<bool> = BitIterator::new(new_root.unwrap().into_repr()).collect();
    for _ in 0..256 - new_root_bits.len() {
        packed_new_root_bits.push(false);
    }
    packed_new_root_bits.extend(new_root_bits);

    let packed_new_root_bytes = be_bit_vector_into_bytes(&packed_new_root_bits);

    let mut packed_with_new_root = vec![];
    packed_with_new_root.extend(hash_result.iter());
    packed_with_new_root.extend(packed_new_root_bytes);

    h = Sha256::new();
    h.input(&packed_with_new_root);
    hash_result = [0u8; 32];
    h.result(&mut hash_result[..]);

    println!("hash with new root as hex {}", hex::encode(hash_result));

    let mut final_bytes = vec![];
    let pubdata_bytes = be_bit_vector_into_bytes(&pubdata_bits.to_vec());
    final_bytes.extend(hash_result.iter());
    final_bytes.extend(pubdata_bytes);

    h = Sha256::new();
    h.input(&final_bytes);
    hash_result = [0u8; 32];
    h.result(&mut hash_result[..]);

    println!("final hash as hex {}", hex::encode(hash_result));

    hash_result[0] &= 0x1f; // temporary solution, this nullifies top bits to be encoded into field element correctly

    let mut repr = E::Fr::zero().into_repr();
    repr.read_be(&hash_result[..])
        .expect("pack hash as field element");

    E::Fr::from_repr(repr).unwrap()
}

pub fn get_audits(
    tree: &CircuitAccountTree,
    account_address: u32,
    token: u32,
) -> (Vec<Option<Fr>>, Vec<Option<Fr>>) {
    let default_account = CircuitAccount::default();
    let audit_account: Vec<Option<Fr>> = tree
        .merkle_path(account_address)
        .into_iter()
        .map(|e| Some(e.0))
        .collect();

    let audit_balance: Vec<Option<Fr>> = tree
        .get(account_address)
        .unwrap_or(&default_account)
        .subtree
        .merkle_path(token)
        .into_iter()
        .map(|e| Some(e.0))
        .collect();
    (audit_account, audit_balance)
}

pub fn apply_leaf_operation<
    Fa: Fn(&mut CircuitAccount<Bn256>) -> (),
    Fb: Fn(&mut Balance<Bn256>) -> (),
>(
    tree: &mut CircuitAccountTree,
    account_address: u32,
    token: u32,
    fa: Fa,
    fb: Fb,
) -> (AccountWitness<Bn256>, AccountWitness<Bn256>, Fr, Fr) {
    let default_account = CircuitAccount::default();

    //applying deposit
    let mut account = tree.remove(account_address).unwrap_or(default_account);
    let account_witness_before = AccountWitness {
        nonce: Some(account.nonce),
        pub_key_hash: Some(account.pub_key_hash),
    };
    let mut balance = account
        .subtree
        .remove(token)
        .unwrap_or(Balance { value: Fr::zero() });
    let balance_before = balance.value;
    fb(&mut balance);
    let balance_after = balance.value;
    account.subtree.insert(token, balance.clone());

    fa(&mut account);

    let account_witness_after = AccountWitness {
        nonce: Some(account.nonce),
        pub_key_hash: Some(account.pub_key_hash),
    };
    tree.insert(account_address, account);
    (
        account_witness_before,
        account_witness_after,
        balance_before,
        balance_after,
    )
}

pub fn apply_fee(
    tree: &mut CircuitAccountTree,
    validator_address: u32,
    token: u32,
    fee: u128,
) -> (Fr, AccountWitness<Bn256>) {
    let fee_fe = Fr::from_str(&fee.to_string()).unwrap();
    let mut validator_leaf = tree
        .remove(validator_address)
        .expect("validator_leaf not empty");
    let validator_account_witness = AccountWitness {
        nonce: Some(validator_leaf.nonce),
        pub_key_hash: Some(validator_leaf.pub_key_hash),
    };

    let mut balance = validator_leaf.subtree.remove(token).unwrap_or_default();
    balance.value.add_assign(&fee_fe);
    validator_leaf.subtree.insert(token, balance);

    tree.insert(validator_address, validator_leaf);

    let root_after_fee = tree.root_hash();
    (root_after_fee, validator_account_witness)
}

pub fn fr_from_bytes(bytes: Vec<u8>) -> Fr {
    let mut fr_repr = <Fr as PrimeField>::Repr::default();
    fr_repr.read_be(&*bytes).unwrap();
    Fr::from_repr(fr_repr).unwrap()
}<|MERGE_RESOLUTION|>--- conflicted
+++ resolved
@@ -23,11 +23,7 @@
     bits: &[bool],
     phasher: &PedersenHasher<Bn256>,
     params: &AltJubjubBn256,
-<<<<<<< HEAD
 ) -> (SignatureData, Fr, Fr, Fr, Fr, Fr) {
-=======
-) -> (Option<TransactionSignature<Bn256>>, Fr, Fr, Fr, Fr, Fr) {
->>>>>>> 5227b040
     let rng = &mut XorShiftRng::from_seed([0x3dbe_6258, 0x8d31_3d76, 0x3237_db17, 0xe5bc_0654]);
     let p_g = FixedGenerators::SpendingKeyGenerator;
     let private_key = PrivateKey::<Bn256>(rng.gen());
@@ -64,7 +60,6 @@
     phasher: &PedersenHasher<Bn256>,
     private_key: &PrivateKey<Bn256>,
     params: &AltJubjubBn256,
-<<<<<<< HEAD
 ) -> (SignatureData, Fr, Fr, Fr) {
     let rng = &mut XorShiftRng::from_seed([0x3dbe_6258, 0x8d31_3d76, 0x3237_db17, 0xe5bc_0654]);
     let p_g = FixedGenerators::SpendingKeyGenerator;
@@ -77,15 +72,6 @@
         hex::encode(be_bit_vector_into_bytes(&sig_bits_to_hash))
     );
 
-=======
-) -> (Option<TransactionSignature<Bn256>>, Fr, Fr, Fr) {
-    let rng = &mut XorShiftRng::from_seed([0x3dbe_6258, 0x8d31_3d76, 0x3237_db17, 0xe5bc_0654]);
-    let p_g = FixedGenerators::SpendingKeyGenerator;
-    let mut sig_bits_to_hash = bits.to_vec();
-    assert!(sig_bits_to_hash.len() < franklin_constants::MAX_CIRCUIT_PEDERSEN_HASH_BITS);
-
-    sig_bits_to_hash.resize(franklin_constants::MAX_CIRCUIT_PEDERSEN_HASH_BITS, false);
->>>>>>> 5227b040
     let (first_sig_part_bits, remaining) = sig_bits_to_hash.split_at(Fr::CAPACITY as usize);
     let remaining = remaining.to_vec();
     let (second_sig_part_bits, third_sig_part_bits) = remaining.split_at(Fr::CAPACITY as usize);
@@ -104,7 +90,6 @@
     );
     let signature_data = sign_pedersen(&sig_bits, &private_key, p_g, params, rng);
     // let signature = sign_sha(&sig_bits, &private_key, p_g, params, rng);
-<<<<<<< HEAD
 
     (
         signature_data,
@@ -112,35 +97,6 @@
         second_sig_part,
         third_sig_part,
     )
-}
-pub fn pub_key_hash<E: JubjubEngine, H: Hasher<E::Fr>>(
-    pub_key: &PublicKey<E>,
-    hasher: &H,
-) -> E::Fr {
-    let (pub_x, pub_y) = pub_key.0.into_xy();
-    println!("x = {}, y = {}", pub_x, pub_y);
-    let mut pub_key_bits = vec![];
-    append_le_fixed_width(
-        &mut pub_key_bits,
-        &pub_x,
-        franklin_constants::FR_BIT_WIDTH_PADDED,
-    );
-    append_le_fixed_width(
-        &mut pub_key_bits,
-        &pub_y,
-        franklin_constants::FR_BIT_WIDTH_PADDED,
-    );
-    let pub_key_hash = hasher.hash_bits(pub_key_bits);
-    let mut pub_key_hash_bits = vec![];
-    append_le_fixed_width(
-        &mut pub_key_hash_bits,
-        &pub_key_hash,
-        franklin_constants::NEW_PUBKEY_HASH_WIDTH,
-    );
-    le_bit_vector_into_field_element(&pub_key_hash_bits)
-=======
-    (signature, first_sig_part, second_sig_part, third_sig_part)
->>>>>>> 5227b040
 }
 
 pub fn public_data_commitment<E: JubjubEngine>(
