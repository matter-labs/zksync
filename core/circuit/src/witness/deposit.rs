use super::utils::*;

use crate::operation::SignatureData;
use crate::operation::*;
use ff::{Field, PrimeField};
use franklin_crypto::jubjub::JubjubEngine;
use models::circuit::account::CircuitAccountTree;
use models::circuit::utils::{append_be_fixed_width, le_bit_vector_into_field_element, eth_address_to_fr};
use models::node::DepositOp;
use models::params as franklin_constants;
use pairing::bn256::*;

pub struct DepositData {
    pub amount: u128,
    pub token: u32,
    pub account_address: u32,
    pub address: Fr,
}
pub struct DepositWitness<E: JubjubEngine> {
    pub before: OperationBranch<E>,
    pub after: OperationBranch<E>,
    pub args: OperationArguments<E>,
    pub before_root: Option<E::Fr>,
    pub after_root: Option<E::Fr>,
    pub tx_type: Option<E::Fr>,
}
impl<E: JubjubEngine> DepositWitness<E> {
    pub fn get_pubdata(&self) -> Vec<bool> {
        let mut pubdata_bits = vec![];
        append_be_fixed_width(
            &mut pubdata_bits,
            &self.tx_type.unwrap(),
            franklin_constants::TX_TYPE_BIT_WIDTH,
        );

        append_be_fixed_width(
            &mut pubdata_bits,
            &self.before.address.unwrap(),
            franklin_constants::ACCOUNT_ID_BIT_WIDTH,
        );
        append_be_fixed_width(
            &mut pubdata_bits,
            &self.before.token.unwrap(),
            franklin_constants::TOKEN_BIT_WIDTH,
        );
        append_be_fixed_width(
            &mut pubdata_bits,
            &self.args.full_amount.unwrap(),
            franklin_constants::BALANCE_BIT_WIDTH,
        );

        append_be_fixed_width(
            &mut pubdata_bits,
            &self.args.ethereum_key.unwrap(),
            franklin_constants::ETHEREUM_KEY_BIT_WIDTH,
        );
        //        assert_eq!(pubdata_bits.len(), 37 * 8);
        pubdata_bits.resize(6 * franklin_constants::CHUNK_BIT_WIDTH, false);
        pubdata_bits
    }

    // CLARIFY: What? Why?
    pub fn get_sig_bits(&self) -> Vec<bool> {
        let mut sig_bits = vec![];
        append_be_fixed_width(
            &mut sig_bits,
            &Fr::from_str("1").unwrap(), //Corresponding tx_type
            franklin_constants::TX_TYPE_BIT_WIDTH,
        );
        append_be_fixed_width(
            &mut sig_bits,
            &self.args.new_pub_key_hash.unwrap(),
            franklin_constants::NEW_PUBKEY_HASH_WIDTH,
        );
        append_be_fixed_width(
            &mut sig_bits,
            &self.before.token.unwrap(),
            franklin_constants::TOKEN_BIT_WIDTH,
        );
        append_be_fixed_width(
            &mut sig_bits,
            &self.args.full_amount.unwrap(),
            franklin_constants::BALANCE_BIT_WIDTH,
        );
        append_be_fixed_width(
            &mut sig_bits,
            &self.before.witness.account_witness.nonce.unwrap(),
            franklin_constants::NONCE_BIT_WIDTH,
        );
        sig_bits
    }
}

pub fn apply_deposit_tx(
    tree: &mut CircuitAccountTree,
    deposit: &DepositOp,
) -> DepositWitness<Bn256> {
    let deposit_data = DepositData {
        amount: deposit.priority_op.amount.to_string().parse().unwrap(),
        token: u32::from(deposit.priority_op.token),
        account_address: deposit.account_id,
        address: eth_address_to_fr(&deposit.priority_op.to),
    };
    apply_deposit(tree, &deposit_data)
}
pub fn apply_deposit(
    tree: &mut CircuitAccountTree,
    deposit: &DepositData,
) -> DepositWitness<Bn256> {
    //preparing data and base witness
    let before_root = tree.root_hash();
    println!("deposit Initial root = {}", before_root);
    let (audit_path_before, audit_balance_path_before) =
        get_audits(tree, deposit.account_address, deposit.token);

    let capacity = tree.capacity();
    assert_eq!(capacity, 1 << franklin_constants::account_tree_depth());
    let account_address_fe = Fr::from_str(&deposit.account_address.to_string()).unwrap();
    let token_fe = Fr::from_str(&deposit.token.to_string()).unwrap();
    let amount_as_field_element = Fr::from_str(&deposit.amount.to_string()).unwrap();
    println!("amount_as_field_element is: {}", amount_as_field_element);
    //calculate a and b
    let a = amount_as_field_element;
    let b = Fr::zero();

    //applying deposit
    let (account_witness_before, account_witness_after, balance_before, balance_after) =
        apply_leaf_operation(
            tree,
            deposit.account_address,
            deposit.token,
            |acc| {
                assert!(
                    (acc.address == deposit.address)
                        || (acc.address == Fr::zero())
                );
                acc.address = deposit.address;
            },
            |bal| bal.value.add_assign(&amount_as_field_element),
        );

    let after_root = tree.root_hash();
    println!("deposit After root = {}", after_root);
    let (audit_path_after, audit_balance_path_after) =
        get_audits(tree, deposit.account_address, deposit.token);

    DepositWitness {
        before: OperationBranch {
            address: Some(account_address_fe),
            token: Some(token_fe),
            witness: OperationBranchWitness {
                account_witness: account_witness_before,
                account_path: audit_path_before,
                balance_value: Some(balance_before),
                balance_subtree_path: audit_balance_path_before,
            },
        },
        after: OperationBranch {
            address: Some(account_address_fe),
            token: Some(token_fe),
            witness: OperationBranchWitness {
                account_witness: account_witness_after,
                account_path: audit_path_after,
                balance_value: Some(balance_after),
                balance_subtree_path: audit_balance_path_after,
            },
        },
        args: OperationArguments {
            ethereum_key: Some(deposit.address),
            amount_packed: Some(Fr::zero()),
            full_amount: Some(amount_as_field_element),
            fee: Some(Fr::zero()),
            a: Some(a),
            b: Some(b),
            pub_nonce: Some(Fr::zero()),
            new_pub_key_hash: Some(Fr::zero()),
        },
        before_root: Some(before_root),
        after_root: Some(after_root),
        tx_type: Some(Fr::from_str("1").unwrap()),
    }
}

pub fn calculate_deposit_operations_from_witness(
    deposit_witness: &DepositWitness<Bn256>,
    first_sig_msg: &Fr,
    second_sig_msg: &Fr,
    third_sig_msg: &Fr,
    signature_data: &SignatureData,
    signer_pub_key_packed: &[Option<bool>], // WHY? What signer?
) -> Vec<Operation<Bn256>> {
    
    let plasma_state = PlasmaState::new()

    let pubdata_chunks: Vec<_> = deposit_witness
        .get_pubdata()
        .chunks(64)
        .map(|x| le_bit_vector_into_field_element(&x.to_vec()))
        .collect();

    println!(
        "acc_path{} \n bal_path {} ",
        deposit_witness.before.witness.account_path.len(),
        deposit_witness.before.witness.balance_subtree_path.len()
    );
    let operation_zero = Operation {
        new_root: deposit_witness.after_root,
        tx_type: deposit_witness.tx_type,
        chunk: Some(Fr::from_str("0").unwrap()),
        pubdata_chunk: Some(pubdata_chunks[0]),
        first_sig_msg: Some(*first_sig_msg),
        second_sig_msg: Some(*second_sig_msg),
        third_sig_msg: Some(*third_sig_msg),
        signature_data: signature_data.clone(),
        signer_pub_key_packed: signer_pub_key_packed.to_vec(),
        args: deposit_witness.args.clone(),
        lhs: deposit_witness.before.clone(),
        rhs: deposit_witness.before.clone(),
    };

    let operation_one = Operation {
        new_root: deposit_witness.after_root,
        tx_type: deposit_witness.tx_type,
        chunk: Some(Fr::from_str("1").unwrap()),
        pubdata_chunk: Some(pubdata_chunks[1]),
        first_sig_msg: Some(*first_sig_msg),
        second_sig_msg: Some(*second_sig_msg),
        third_sig_msg: Some(*third_sig_msg),
        signature_data: signature_data.clone(),
        signer_pub_key_packed: signer_pub_key_packed.to_vec(),
        args: deposit_witness.args.clone(),
        lhs: deposit_witness.after.clone(),
        rhs: deposit_witness.after.clone(),
    };

    let operation_two = Operation {
        new_root: deposit_witness.after_root,
        tx_type: deposit_witness.tx_type,
        chunk: Some(Fr::from_str("2").unwrap()),
        pubdata_chunk: Some(pubdata_chunks[2]),
        first_sig_msg: Some(*first_sig_msg),
        second_sig_msg: Some(*second_sig_msg),
        third_sig_msg: Some(*third_sig_msg),
        signer_pub_key_packed: signer_pub_key_packed.to_vec(),
        args: deposit_witness.args.clone(),
        lhs: deposit_witness.after.clone(),
        rhs: deposit_witness.after.clone(),
        signature_data: signature_data.clone(),
    };

    let operation_three = Operation {
        new_root: deposit_witness.after_root,
        tx_type: deposit_witness.tx_type,
        chunk: Some(Fr::from_str("3").unwrap()),
        pubdata_chunk: Some(pubdata_chunks[3]),
        first_sig_msg: Some(*first_sig_msg),
        second_sig_msg: Some(*second_sig_msg),
        third_sig_msg: Some(*third_sig_msg),
        signer_pub_key_packed: signer_pub_key_packed.to_vec(),
        args: deposit_witness.args.clone(),
        lhs: deposit_witness.after.clone(),
        rhs: deposit_witness.after.clone(),
        signature_data: signature_data.clone(),
    };

    let operation_four = Operation {
        new_root: deposit_witness.after_root,
        tx_type: deposit_witness.tx_type,
        chunk: Some(Fr::from_str("4").unwrap()),
        pubdata_chunk: Some(pubdata_chunks[4]),
        first_sig_msg: Some(*first_sig_msg),
        second_sig_msg: Some(*second_sig_msg),
        third_sig_msg: Some(*third_sig_msg),
        signer_pub_key_packed: signer_pub_key_packed.to_vec(),
        args: deposit_witness.args.clone(),
        lhs: deposit_witness.after.clone(),
        rhs: deposit_witness.after.clone(),
        signature_data: signature_data.clone(),
    };

    let operation_five = Operation {
        new_root: deposit_witness.after_root,
        tx_type: deposit_witness.tx_type,
        chunk: Some(Fr::from_str("5").unwrap()),
        pubdata_chunk: Some(pubdata_chunks[5]),
        first_sig_msg: Some(*first_sig_msg),
        second_sig_msg: Some(*second_sig_msg),
        third_sig_msg: Some(*third_sig_msg),
        signer_pub_key_packed: signer_pub_key_packed.to_vec(),
        args: deposit_witness.args.clone(),
        lhs: deposit_witness.after.clone(),
        rhs: deposit_witness.after.clone(),
        signature_data: signature_data.clone(),
    };
    let operations: Vec<Operation<_>> = vec![
        operation_zero,
        operation_one,
        operation_two,
        operation_three,
        operation_four,
        operation_five,
    ];
    operations
}
#[cfg(test)]
mod test {
    use super::*;
    use crate::witness::test_utils::{check_circuit, test_genesis_plasma_state};
    use bigdecimal::BigDecimal;
    use ff::Field;
    use models::node::{Account, AccountAddress, Address, Deposit};

    #[test]
    #[ignore]
    fn test_deposit_franklin_in_empty_leaf() {
<<<<<<< HEAD
        let params = &AltJubjubBn256::new();
        let p_g = FixedGenerators::SpendingKeyGenerator;
        let validator_address_number = 7;
        let validator_address = Fr::from_str(&validator_address_number.to_string()).unwrap();
        let block_number = Fr::from_str("1").unwrap();
        let rng = &mut XorShiftRng::from_seed([0x3dbe_6258, 0x8d31_3d76, 0x3237_db17, 0xe5bc_0654]);
        let phasher = PedersenHasher::<Bn256>::default();

        let mut tree: CircuitAccountTree =
            CircuitAccountTree::new(franklin_constants::account_tree_depth() as u32);
        println!("empty tree root_hash is: {}", tree.root_hash());
        let sender_sk = PrivateKey::<Bn256>(rng.gen());
        let sender_pk = PublicKey::from_private(&sender_sk, p_g, params);
        let sender_pub_key_hash = pub_key_hash_fe(&sender_pk, &phasher);
        let sender_leaf = CircuitAccount::<Bn256> {
            subtree: CircuitBalanceTree::new(franklin_constants::BALANCE_TREE_DEPTH as u32),
            nonce: Fr::zero(),
            pub_key_hash: sender_pub_key_hash,
            address: unimplemented!(),
        };
        println!("zero root_hash equals: {}", sender_leaf.subtree.root_hash());

        // give some funds to sender and make zero balance for recipient
        let validator_sk = PrivateKey::<Bn256>(rng.gen());
        let validator_pk = PublicKey::from_private(&validator_sk, p_g, params);
        let validator_pub_key_hash = pub_key_hash_fe(&validator_pk, &phasher);

        let validator_leaf = CircuitAccount::<Bn256> {
            subtree: CircuitBalanceTree::new(franklin_constants::BALANCE_TREE_DEPTH as u32),
            nonce: Fr::zero(),
            pub_key_hash: validator_pub_key_hash,
            address: unimplemented!(),
=======
        let (mut plasma_state, mut witness_accum) = test_genesis_plasma_state(Vec::new());

        let empty_account_id = 1;
        let deposit_op = DepositOp {
            priority_op: Deposit {
                sender: Address::zero(),
                token: 0,
                amount: BigDecimal::from(1),
                account: AccountAddress::from_hex("sync:1111111111111111111111111111111111111111")
                    .unwrap(),
            },
            account_id: empty_account_id,
>>>>>>> cfa5fbea
        };

        plasma_state.apply_deposit_op(&deposit_op);

        let deposit_witness = apply_deposit_tx(&mut witness_accum.account_tree, &deposit_op);
        let deposit_operations = calculate_deposit_operations_from_witness(
            &deposit_witness,
            &Fr::zero(),
            &Fr::zero(),
            &Fr::zero(),
            &SignatureData {
                r_packed: vec![Some(false); 256],
                s: vec![Some(false); 256],
            },
            &[Some(false); 256], //doesn't matter for deposit
        );
        let pub_data_from_witness = deposit_witness.get_pubdata();

        witness_accum.add_operation_with_pubdata(deposit_operations, pub_data_from_witness);
        witness_accum.collect_fees(&Vec::new());
        witness_accum.calculate_pubdata_commitment();

        assert_eq!(
            plasma_state.root_hash(),
            witness_accum
                .root_after_fees
                .expect("witness accum after root hash empty"),
            "root hash in state keeper and witness generation code mismatch"
        );

        check_circuit(witness_accum.into_circuit_instance());
    }

    #[test]
    #[ignore]
<<<<<<< HEAD
    fn test_deposit_franklin_proof() {
        let params = &AltJubjubBn256::new();
        let p_g = FixedGenerators::SpendingKeyGenerator;
        let validator_address_number = 7;
        let validator_address = Fr::from_str(&validator_address_number.to_string()).unwrap();
        let block_number = Fr::from_str("1").unwrap();
        let mut rng =
            &mut XorShiftRng::from_seed([0x3dbe_6258, 0x8d31_3d76, 0x3237_db17, 0xe5bc_0654]);
        let phasher = PedersenHasher::<Bn256>::default();

        let mut tree: CircuitAccountTree =
            CircuitAccountTree::new(franklin_constants::account_tree_depth() as u32);
        println!("empty tree root_hash is: {}", tree.root_hash());
        let sender_sk = PrivateKey::<Bn256>(rng.gen());
        let sender_pk = PublicKey::from_private(&sender_sk, p_g, params);
        let sender_pub_key_hash = pub_key_hash_fe(&sender_pk, &phasher);
        let sender_leaf = CircuitAccount::<Bn256> {
            subtree: CircuitBalanceTree::new(franklin_constants::BALANCE_TREE_DEPTH as u32),
            nonce: Fr::zero(),
            pub_key_hash: sender_pub_key_hash,
            address: unimplemented!(),
        };
        println!("zero root_hash equals: {}", sender_leaf.subtree.root_hash());

        // give some funds to sender and make zero balance for recipient
        let validator_sk = PrivateKey::<Bn256>(rng.gen());
        let validator_pk = PublicKey::from_private(&validator_sk, p_g, params);
        let validator_pub_key_hash = pub_key_hash_fe(&validator_pk, &phasher);

        let validator_leaf = CircuitAccount::<Bn256> {
            subtree: CircuitBalanceTree::new(franklin_constants::BALANCE_TREE_DEPTH as u32),
            nonce: Fr::zero(),
            pub_key_hash: validator_pub_key_hash,
            address: unimplemented!(),
        };

        let mut validator_balances = vec![];
        for _ in 0..1 << franklin_constants::BALANCE_TREE_DEPTH {
            validator_balances.push(Some(Fr::zero()));
        }
        tree.insert(validator_address_number, validator_leaf);

        let mut account_address: u32 = rng.gen();
        account_address %= tree.capacity();
        let amount: u128 = 500;
        let token: u32 = 2;

        //-------------- Start applying changes to state
        let deposit_witness = apply_deposit(
            &mut tree,
            &DepositData {
                amount,
                token,
                account_address,
                new_pub_key_hash: sender_pub_key_hash,
=======
    fn test_deposit_franklin_existing_account() {
        let deposit_to_account_id = 1;
        let deposit_to_account_address =
            AccountAddress::from_hex("sync:1111111111111111111111111111111111111111").unwrap();
        let (mut plasma_state, mut witness_accum) = test_genesis_plasma_state(vec![(
            deposit_to_account_id,
            Account::default_with_address(&deposit_to_account_address),
        )]);

        let deposit_op = DepositOp {
            priority_op: Deposit {
                sender: Address::zero(),
                token: 0,
                amount: BigDecimal::from(1),
                account: deposit_to_account_address,
>>>>>>> cfa5fbea
            },
            account_id: deposit_to_account_id,
        };

        plasma_state.apply_deposit_op(&deposit_op);

        let deposit_witness = apply_deposit_tx(&mut witness_accum.account_tree, &deposit_op);
        let deposit_operations = calculate_deposit_operations_from_witness(
            &deposit_witness,
            &Fr::zero(),
            &Fr::zero(),
            &Fr::zero(),
            &SignatureData {
                r_packed: vec![Some(false); 256],
                s: vec![Some(false); 256],
            },
            &[Some(false); 256], //doesn't matter for deposit
        );
        let pub_data_from_witness = deposit_witness.get_pubdata();

        witness_accum.add_operation_with_pubdata(deposit_operations, pub_data_from_witness);
        witness_accum.collect_fees(&Vec::new());
        witness_accum.calculate_pubdata_commitment();

        assert_eq!(
            plasma_state.root_hash(),
            witness_accum
                .root_after_fees
                .expect("witness accum after root hash empty"),
            "root hash in state keeper and witness generation code mismatch"
        );

        check_circuit(witness_accum.into_circuit_instance());
    }
}<|MERGE_RESOLUTION|>--- conflicted
+++ resolved
@@ -5,7 +5,9 @@
 use ff::{Field, PrimeField};
 use franklin_crypto::jubjub::JubjubEngine;
 use models::circuit::account::CircuitAccountTree;
-use models::circuit::utils::{append_be_fixed_width, le_bit_vector_into_field_element, eth_address_to_fr};
+use models::circuit::utils::{
+    append_be_fixed_width, eth_address_to_fr, le_bit_vector_into_field_element,
+};
 use models::node::DepositOp;
 use models::params as franklin_constants;
 use pairing::bn256::*;
@@ -130,10 +132,7 @@
             deposit.account_address,
             deposit.token,
             |acc| {
-                assert!(
-                    (acc.address == deposit.address)
-                        || (acc.address == Fr::zero())
-                );
+                assert!((acc.address == deposit.address) || (acc.address == Fr::zero()));
                 acc.address = deposit.address;
             },
             |bal| bal.value.add_assign(&amount_as_field_element),
@@ -189,9 +188,6 @@
     signature_data: &SignatureData,
     signer_pub_key_packed: &[Option<bool>], // WHY? What signer?
 ) -> Vec<Operation<Bn256>> {
-    
-    let plasma_state = PlasmaState::new()
-
     let pubdata_chunks: Vec<_> = deposit_witness
         .get_pubdata()
         .chunks(64)
@@ -308,58 +304,22 @@
     use crate::witness::test_utils::{check_circuit, test_genesis_plasma_state};
     use bigdecimal::BigDecimal;
     use ff::Field;
-    use models::node::{Account, AccountAddress, Address, Deposit};
+    use models::node::{Account, Address, Deposit};
 
     #[test]
     #[ignore]
     fn test_deposit_franklin_in_empty_leaf() {
-<<<<<<< HEAD
-        let params = &AltJubjubBn256::new();
-        let p_g = FixedGenerators::SpendingKeyGenerator;
-        let validator_address_number = 7;
-        let validator_address = Fr::from_str(&validator_address_number.to_string()).unwrap();
-        let block_number = Fr::from_str("1").unwrap();
-        let rng = &mut XorShiftRng::from_seed([0x3dbe_6258, 0x8d31_3d76, 0x3237_db17, 0xe5bc_0654]);
-        let phasher = PedersenHasher::<Bn256>::default();
-
-        let mut tree: CircuitAccountTree =
-            CircuitAccountTree::new(franklin_constants::account_tree_depth() as u32);
-        println!("empty tree root_hash is: {}", tree.root_hash());
-        let sender_sk = PrivateKey::<Bn256>(rng.gen());
-        let sender_pk = PublicKey::from_private(&sender_sk, p_g, params);
-        let sender_pub_key_hash = pub_key_hash_fe(&sender_pk, &phasher);
-        let sender_leaf = CircuitAccount::<Bn256> {
-            subtree: CircuitBalanceTree::new(franklin_constants::BALANCE_TREE_DEPTH as u32),
-            nonce: Fr::zero(),
-            pub_key_hash: sender_pub_key_hash,
-            address: unimplemented!(),
-        };
-        println!("zero root_hash equals: {}", sender_leaf.subtree.root_hash());
-
-        // give some funds to sender and make zero balance for recipient
-        let validator_sk = PrivateKey::<Bn256>(rng.gen());
-        let validator_pk = PublicKey::from_private(&validator_sk, p_g, params);
-        let validator_pub_key_hash = pub_key_hash_fe(&validator_pk, &phasher);
-
-        let validator_leaf = CircuitAccount::<Bn256> {
-            subtree: CircuitBalanceTree::new(franklin_constants::BALANCE_TREE_DEPTH as u32),
-            nonce: Fr::zero(),
-            pub_key_hash: validator_pub_key_hash,
-            address: unimplemented!(),
-=======
         let (mut plasma_state, mut witness_accum) = test_genesis_plasma_state(Vec::new());
 
         let empty_account_id = 1;
         let deposit_op = DepositOp {
             priority_op: Deposit {
-                sender: Address::zero(),
+                from: Address::zero(),
                 token: 0,
                 amount: BigDecimal::from(1),
-                account: AccountAddress::from_hex("sync:1111111111111111111111111111111111111111")
-                    .unwrap(),
+                to: unimplemented!("pay to eth circuit"),
             },
             account_id: empty_account_id,
->>>>>>> cfa5fbea
         };
 
         plasma_state.apply_deposit_op(&deposit_op);
@@ -395,67 +355,10 @@
 
     #[test]
     #[ignore]
-<<<<<<< HEAD
-    fn test_deposit_franklin_proof() {
-        let params = &AltJubjubBn256::new();
-        let p_g = FixedGenerators::SpendingKeyGenerator;
-        let validator_address_number = 7;
-        let validator_address = Fr::from_str(&validator_address_number.to_string()).unwrap();
-        let block_number = Fr::from_str("1").unwrap();
-        let mut rng =
-            &mut XorShiftRng::from_seed([0x3dbe_6258, 0x8d31_3d76, 0x3237_db17, 0xe5bc_0654]);
-        let phasher = PedersenHasher::<Bn256>::default();
-
-        let mut tree: CircuitAccountTree =
-            CircuitAccountTree::new(franklin_constants::account_tree_depth() as u32);
-        println!("empty tree root_hash is: {}", tree.root_hash());
-        let sender_sk = PrivateKey::<Bn256>(rng.gen());
-        let sender_pk = PublicKey::from_private(&sender_sk, p_g, params);
-        let sender_pub_key_hash = pub_key_hash_fe(&sender_pk, &phasher);
-        let sender_leaf = CircuitAccount::<Bn256> {
-            subtree: CircuitBalanceTree::new(franklin_constants::BALANCE_TREE_DEPTH as u32),
-            nonce: Fr::zero(),
-            pub_key_hash: sender_pub_key_hash,
-            address: unimplemented!(),
-        };
-        println!("zero root_hash equals: {}", sender_leaf.subtree.root_hash());
-
-        // give some funds to sender and make zero balance for recipient
-        let validator_sk = PrivateKey::<Bn256>(rng.gen());
-        let validator_pk = PublicKey::from_private(&validator_sk, p_g, params);
-        let validator_pub_key_hash = pub_key_hash_fe(&validator_pk, &phasher);
-
-        let validator_leaf = CircuitAccount::<Bn256> {
-            subtree: CircuitBalanceTree::new(franklin_constants::BALANCE_TREE_DEPTH as u32),
-            nonce: Fr::zero(),
-            pub_key_hash: validator_pub_key_hash,
-            address: unimplemented!(),
-        };
-
-        let mut validator_balances = vec![];
-        for _ in 0..1 << franklin_constants::BALANCE_TREE_DEPTH {
-            validator_balances.push(Some(Fr::zero()));
-        }
-        tree.insert(validator_address_number, validator_leaf);
-
-        let mut account_address: u32 = rng.gen();
-        account_address %= tree.capacity();
-        let amount: u128 = 500;
-        let token: u32 = 2;
-
-        //-------------- Start applying changes to state
-        let deposit_witness = apply_deposit(
-            &mut tree,
-            &DepositData {
-                amount,
-                token,
-                account_address,
-                new_pub_key_hash: sender_pub_key_hash,
-=======
     fn test_deposit_franklin_existing_account() {
         let deposit_to_account_id = 1;
         let deposit_to_account_address =
-            AccountAddress::from_hex("sync:1111111111111111111111111111111111111111").unwrap();
+            "1111111111111111111111111111111111111111".parse().unwrap();
         let (mut plasma_state, mut witness_accum) = test_genesis_plasma_state(vec![(
             deposit_to_account_id,
             Account::default_with_address(&deposit_to_account_address),
@@ -463,11 +366,10 @@
 
         let deposit_op = DepositOp {
             priority_op: Deposit {
-                sender: Address::zero(),
+                from: Address::zero(),
                 token: 0,
                 amount: BigDecimal::from(1),
-                account: deposit_to_account_address,
->>>>>>> cfa5fbea
+                to: deposit_to_account_address,
             },
             account_id: deposit_to_account_id,
         };
