use super::utils::*;

use crate::operation::*;

use crate::operation::SignatureData;
use ff::{Field, PrimeField};
use franklin_crypto::jubjub::JubjubEngine;
use models::circuit::account::CircuitAccountTree;
use models::circuit::utils::{append_be_fixed_width, le_bit_vector_into_field_element};
use models::node::operations::CloseOp;
use models::params as franklin_constants;
use pairing::bn256::*;

pub struct CloseAccountData {
    pub account_address: u32,
}
pub struct CloseAccountWitness<E: JubjubEngine> {
    pub before: OperationBranch<E>,
    pub after: OperationBranch<E>,
    pub args: OperationArguments<E>,
    pub before_root: Option<E::Fr>,
    pub after_root: Option<E::Fr>,
    pub tx_type: Option<E::Fr>,
}
impl<E: JubjubEngine> CloseAccountWitness<E> {
    pub fn get_pubdata(&self) -> Vec<bool> {
        let mut pubdata_bits = vec![];
        append_be_fixed_width(
            &mut pubdata_bits,
            &self.tx_type.unwrap(),
            franklin_constants::TX_TYPE_BIT_WIDTH,
        );

        append_be_fixed_width(
            &mut pubdata_bits,
            &self.before.address.unwrap(),
            franklin_constants::ACCOUNT_ID_BIT_WIDTH,
        );

        pubdata_bits.resize(franklin_constants::CHUNK_BIT_WIDTH, false);
        pubdata_bits
    }
    pub fn get_sig_bits(&self) -> Vec<bool> {
        let mut sig_bits = vec![];
        append_be_fixed_width(
            &mut sig_bits,
            &Fr::from_str("4").unwrap(), //Corresponding tx_type
            franklin_constants::TX_TYPE_BIT_WIDTH,
        );
        append_be_fixed_width(
            &mut sig_bits,
            &self.before.witness.account_witness.pub_key_hash.unwrap(),
            franklin_constants::NEW_PUBKEY_HASH_WIDTH,
        );

        append_be_fixed_width(
            &mut sig_bits,
            &self.before.witness.account_witness.nonce.unwrap(),
            franklin_constants::NONCE_BIT_WIDTH,
        );
        sig_bits
    }
}
pub fn apply_close_account_tx(
    tree: &mut CircuitAccountTree,
    close_account: &CloseOp,
) -> CloseAccountWitness<Bn256> {
    let close_acoount_data = CloseAccountData {
        account_address: close_account.account_id as u32,
    };
    apply_close_account(tree, &close_acoount_data)
}
pub fn apply_close_account(
    tree: &mut CircuitAccountTree,
    close_account: &CloseAccountData,
) -> CloseAccountWitness<Bn256> {
    //preparing data and base witness
    let before_root = tree.root_hash();
    println!("Initial root = {}", before_root);
    let (audit_path_before, audit_balance_path_before) =
        get_audits(tree, close_account.account_address, 0);

    let capacity = tree.capacity();
    assert_eq!(capacity, 1 << franklin_constants::ACCOUNT_TREE_DEPTH);
    let account_address_fe = Fr::from_str(&close_account.account_address.to_string()).unwrap();

    //calculate a and b
    let a = Fr::zero();
    let b = Fr::zero();

    //applying close_account
    let (account_witness_before, account_witness_after, balance_before, balance_after) =
        apply_leaf_operation(
            tree,
            close_account.account_address,
            0,
            |acc| {
                acc.pub_key_hash = Fr::zero();
                acc.nonce = Fr::zero();
            },
            |_| {},
        );

    let after_root = tree.root_hash();
    println!("After root = {}", after_root);
    let (audit_path_after, audit_balance_path_after) =
        get_audits(tree, close_account.account_address, 0);

    CloseAccountWitness {
        before: OperationBranch {
            address: Some(account_address_fe),
            token: Some(Fr::zero()),
            witness: OperationBranchWitness {
                account_witness: account_witness_before,
                account_path: audit_path_before,
                balance_value: Some(balance_before),
                balance_subtree_path: audit_balance_path_before,
            },
        },
        after: OperationBranch {
            address: Some(account_address_fe),
            token: Some(Fr::zero()),
            witness: OperationBranchWitness {
                account_witness: account_witness_after,
                account_path: audit_path_after,
                balance_value: Some(balance_after),
                balance_subtree_path: audit_balance_path_after,
            },
        },
        args: OperationArguments {
            ethereum_key: Some(Fr::zero()),
            amount_packed: Some(Fr::zero()),
            full_amount: Some(Fr::zero()),
            fee: Some(Fr::zero()),
            a: Some(a),
            b: Some(b),
            new_pub_key_hash: Some(Fr::zero()),
        },
        before_root: Some(before_root),
        after_root: Some(after_root),
        tx_type: Some(Fr::from_str("4").unwrap()),
    }
}

pub fn calculate_close_account_operations_from_witness(
    close_account_witness: &CloseAccountWitness<Bn256>,
    first_sig_msg: &Fr,
    second_sig_msg: &Fr,
    third_sig_msg: &Fr,
<<<<<<< HEAD
    signature_data: &SignatureData,
=======
    signature: Option<TransactionSignature<Bn256>>,
>>>>>>> 5227b040
    signer_pub_key_x: &Fr,
    signer_pub_key_y: &Fr,
) -> Vec<Operation<Bn256>> {
    let pubdata_chunks: Vec<_> = close_account_witness
        .get_pubdata()
        .chunks(64)
        .map(|x| le_bit_vector_into_field_element(&x.to_vec()))
        .collect();
    let operation_zero = Operation {
        new_root: close_account_witness.after_root,
        tx_type: close_account_witness.tx_type,
        chunk: Some(Fr::from_str("0").unwrap()),
        pubdata_chunk: Some(pubdata_chunks[0]),
        first_sig_msg: Some(*first_sig_msg),
        second_sig_msg: Some(*second_sig_msg),
        third_sig_msg: Some(*third_sig_msg),
<<<<<<< HEAD
        signature_data: signature_data.clone(),
=======
        signature: signature.clone(),
>>>>>>> 5227b040
        signer_pub_key_x: Some(*signer_pub_key_x),
        signer_pub_key_y: Some(*signer_pub_key_y),
        args: close_account_witness.args.clone(),
        lhs: close_account_witness.before.clone(),
        rhs: close_account_witness.before.clone(),
    };

    let operations: Vec<Operation<_>> = vec![operation_zero];
    operations
}
#[cfg(test)]
mod test {
    use super::*;
    use crate::witness::utils::public_data_commitment;
    use models::merkle_tree::PedersenHasher;

    use crate::circuit::FranklinCircuit;
    use bellman::Circuit;

    use ff::{Field, PrimeField};
    use franklin_crypto::alt_babyjubjub::AltJubjubBn256;
    use franklin_crypto::circuit::test::*;
    use franklin_crypto::eddsa::{PrivateKey, PublicKey};
    use franklin_crypto::jubjub::FixedGenerators;
    use models::circuit::account::{CircuitAccount, CircuitAccountTree, CircuitBalanceTree};
    use models::circuit::utils::*;
    use models::params as franklin_constants;

    use rand::{Rng, SeedableRng, XorShiftRng};

    #[test]
    #[ignore]
    fn test_close_account_franklin_empty_leaf() {
        let params = &AltJubjubBn256::new();
        let p_g = FixedGenerators::SpendingKeyGenerator;
        let validator_address_number = 7;
        let validator_address = Fr::from_str(&validator_address_number.to_string()).unwrap();
        let block_number = Fr::from_str("1").unwrap();
        let rng = &mut XorShiftRng::from_seed([0x3dbe_6258, 0x8d31_3d76, 0x3237_db17, 0xe5bc_0654]);
        let phasher = PedersenHasher::<Bn256>::default();

        let mut tree: CircuitAccountTree =
            CircuitAccountTree::new(franklin_constants::ACCOUNT_TREE_DEPTH as u32);
        let capacity = tree.capacity();

        let sender_sk = PrivateKey::<Bn256>(rng.gen());
        let sender_pk = PublicKey::from_private(&sender_sk, p_g, params);
        let sender_pub_key_hash = pub_key_hash_fe(&sender_pk, &phasher);
        let (sender_x, sender_y) = sender_pk.0.into_xy();
        let sender_leaf = CircuitAccount::<Bn256> {
            subtree: CircuitBalanceTree::new(franklin_constants::BALANCE_TREE_DEPTH as u32),
            nonce: Fr::zero(),
            pub_key_hash: sender_pub_key_hash,
        };
        let mut sender_leaf_number: u32 = rng.gen();
        sender_leaf_number %= capacity;
        println!("zero root_hash equals: {}", sender_leaf.subtree.root_hash());

        tree.insert(sender_leaf_number, sender_leaf);

        // give some funds to sender and make zero balance for recipient
        let validator_sk = PrivateKey::<Bn256>(rng.gen());
        let validator_pk = PublicKey::from_private(&validator_sk, p_g, params);
        let validator_pub_key_hash = pub_key_hash_fe(&validator_pk, &phasher);

        let validator_leaf = CircuitAccount::<Bn256> {
            subtree: CircuitBalanceTree::new(franklin_constants::BALANCE_TREE_DEPTH as u32),
            nonce: Fr::zero(),
            pub_key_hash: validator_pub_key_hash,
        };

        let mut validator_balances = vec![];
        for _ in 0..1 << franklin_constants::BALANCE_TREE_DEPTH {
            validator_balances.push(Some(Fr::zero()));
        }
        tree.insert(validator_address_number, validator_leaf);

        let account_address = sender_leaf_number;

        //-------------- Start applying changes to state
        let close_account_witness =
            apply_close_account(&mut tree, &CloseAccountData { account_address });
<<<<<<< HEAD
        let (signature_data, first_sig_part, second_sig_part, third_sig_part) = generate_sig_data(
=======
        let (signature, first_sig_part, second_sig_part, third_sig_part) = generate_sig_data(
>>>>>>> 5227b040
            &close_account_witness.get_sig_bits(),
            &phasher,
            &sender_sk,
            params,
        );

        let operations = calculate_close_account_operations_from_witness(
            &close_account_witness,
            &first_sig_part,
            &second_sig_part,
            &third_sig_part,
<<<<<<< HEAD
            &signature_data,
=======
            signature,
>>>>>>> 5227b040
            &sender_x,
            &sender_y,
        );

        println!("tree before_applying fees: {}", tree.root_hash());

        let (root_after_fee, validator_account_witness) =
            apply_fee(&mut tree, validator_address_number, 0, 0);
        println!("test root after fees {}", root_after_fee);
        let (validator_audit_path, _) = get_audits(&tree, validator_address_number, 0);

        let public_data_commitment = public_data_commitment::<Bn256>(
            &close_account_witness.get_pubdata(),
            close_account_witness.before_root,
            Some(root_after_fee),
            Some(validator_address),
            Some(block_number),
        );

        {
            let mut cs = TestConstraintSystem::<Bn256>::new();

            let instance = FranklinCircuit {
                operation_batch_size: 10,
                params,
                old_root: close_account_witness.before_root,
                new_root: Some(root_after_fee),
                operations,
                pub_data_commitment: Some(public_data_commitment),
                block_number: Some(block_number),
                validator_account: validator_account_witness,
                validator_address: Some(validator_address),
                validator_balances,
                validator_audit_path,
            };

            instance.synthesize(&mut cs).unwrap();

            println!("{}", cs.find_unconstrained());

            println!("number of constraints {}", cs.num_constraints());
            let err = cs.which_is_unsatisfied();
            if err.is_some() {
                panic!("ERROR satisfying in {}", err.unwrap());
            }
        }
    }
}<|MERGE_RESOLUTION|>--- conflicted
+++ resolved
@@ -147,11 +147,7 @@
     first_sig_msg: &Fr,
     second_sig_msg: &Fr,
     third_sig_msg: &Fr,
-<<<<<<< HEAD
     signature_data: &SignatureData,
-=======
-    signature: Option<TransactionSignature<Bn256>>,
->>>>>>> 5227b040
     signer_pub_key_x: &Fr,
     signer_pub_key_y: &Fr,
 ) -> Vec<Operation<Bn256>> {
@@ -168,11 +164,7 @@
         first_sig_msg: Some(*first_sig_msg),
         second_sig_msg: Some(*second_sig_msg),
         third_sig_msg: Some(*third_sig_msg),
-<<<<<<< HEAD
         signature_data: signature_data.clone(),
-=======
-        signature: signature.clone(),
->>>>>>> 5227b040
         signer_pub_key_x: Some(*signer_pub_key_x),
         signer_pub_key_y: Some(*signer_pub_key_y),
         args: close_account_witness.args.clone(),
@@ -255,11 +247,7 @@
         //-------------- Start applying changes to state
         let close_account_witness =
             apply_close_account(&mut tree, &CloseAccountData { account_address });
-<<<<<<< HEAD
         let (signature_data, first_sig_part, second_sig_part, third_sig_part) = generate_sig_data(
-=======
-        let (signature, first_sig_part, second_sig_part, third_sig_part) = generate_sig_data(
->>>>>>> 5227b040
             &close_account_witness.get_sig_bits(),
             &phasher,
             &sender_sk,
@@ -271,11 +259,7 @@
             &first_sig_part,
             &second_sig_part,
             &third_sig_part,
-<<<<<<< HEAD
             &signature_data,
-=======
-            signature,
->>>>>>> 5227b040
             &sender_x,
             &sender_y,
         );
