--- conflicted
+++ resolved
@@ -39,12 +39,6 @@
     }
 
     let signature = private_key.musig_pedersen_sign(&message_bytes, rng, p_g, params);
-    println!(
-        "s: {:?} . r: {:?}",
-        signature.clone().s,
-        signature.clone().r.into_xy()
-    );
-    println!(" message_byts: {:?}", message_bytes.clone());
 
     let pk = PublicKey::from_private(&private_key, p_g, params);
     let is_valid_signature =
@@ -272,98 +266,4 @@
     assert_eq!(1, x_bits.len());
     content.extend(y_bits);
     content.extend(x_bits);
-<<<<<<< HEAD
-}
-
-pub fn append_le_fixed_width<P: PrimeField>(content: &mut Vec<bool>, x: &P, width: usize) {
-    let mut token_bits: Vec<bool> = BitIterator::new(x.into_repr()).collect();
-    token_bits.reverse();
-    // token_bits.truncate(width);
-    token_bits.resize(width, false);
-    content.extend(token_bits.clone());
-}
-
-pub fn append_be_fixed_width<P: PrimeField>(content: &mut Vec<bool>, x: &P, width: usize) {
-    let mut token_bits: Vec<bool> = BitIterator::new(x.into_repr()).collect();
-    token_bits.reverse();
-    token_bits.resize(width, false);
-    token_bits.reverse();
-    content.extend(token_bits.clone());
-}
-pub fn be_bytes_into_bits(bytes: &[u8]) -> Vec<bool> {
-    let mut bits = vec![];
-    for byte in bytes {
-        for i in 0..8 {
-            bits.push((byte >> (7 - i)) % 2u8 == 1u8);
-        }
-    }
-    bits
-}
-pub fn le_bit_vector_into_field_element<P: PrimeField>(bits: &[bool]) -> P {
-    // double and add
-    let mut fe = P::zero();
-    let mut base = P::one();
-
-    for bit in bits {
-        if *bit {
-            fe.add_assign(&base);
-        }
-        base.double();
-    }
-
-    fe
-}
-
-pub fn be_bit_vector_into_bytes(bits: &[bool]) -> Vec<u8> {
-    let mut bytes: Vec<u8> = vec![];
-
-    let byte_chunks = bits.chunks(8);
-
-    for byte_chunk in byte_chunks {
-        let mut byte = 0u8;
-        // pack just in order
-        for (i, bit) in byte_chunk.iter().enumerate() {
-            if *bit {
-                byte |= 1 << (7 - i);
-            }
-        }
-        bytes.push(byte);
-    }
-
-    bytes
-}
-
-pub fn le_bit_vector_into_bytes(bits: &[bool]) -> Vec<u8> {
-    let mut bytes: Vec<u8> = vec![];
-
-    let byte_chunks = bits.chunks(8);
-
-    for byte_chunk in byte_chunks {
-        let mut byte = 0u8;
-        // pack just in order
-        for (i, bit) in byte_chunk.iter().enumerate() {
-            if *bit {
-                byte |= 1 << i;
-            }
-        }
-        bytes.push(byte);
-    }
-
-    bytes
-}
-
-pub fn encode_fs_into_fr<E: JubjubEngine>(input: E::Fs) -> E::Fr {
-    let mut fs_le_bits: Vec<bool> = BitIterator::new(input.into_repr()).collect();
-    fs_le_bits.reverse();
-
-    le_bit_vector_into_field_element::<E::Fr>(&fs_le_bits)
-}
-
-pub fn encode_fr_into_fs<E: JubjubEngine>(input: E::Fr) -> E::Fs {
-    let mut fr_le_bits: Vec<bool> = BitIterator::new(input.into_repr()).collect();
-    fr_le_bits.reverse();
-
-    le_bit_vector_into_field_element::<E::Fs>(&fr_le_bits)
-=======
->>>>>>> 5227b040
 }