--- conflicted
+++ resolved
@@ -2371,7 +2371,6 @@
     fn acc_create_random_updates<R: Rng>(
         rng: &mut R,
     ) -> impl Iterator<Item = (u32, AccountUpdate)> {
-<<<<<<< HEAD
         let id: u32 = rng.gen();
         let balance: u128 = rng.gen();
         let nonce: u32 = rng.gen();
@@ -2386,13 +2385,6 @@
         let old_balance = a.get_balance(0).clone();
         a.set_balance(0, u128_to_bigdecimal(balance));
         let new_balance = a.get_balance(0).clone();
-=======
-        let mut a = models::node::account::Account::default();
-        a.nonce = nonce;
-        let old_balance = a.get_balance(0);
-        a.set_balance(0, BigDecimal::from(balance));
-        let new_balance = a.get_balance(0);
->>>>>>> 234b5978
         vec![
             (
                 id,
