--- conflicted
+++ resolved
@@ -10,14 +10,9 @@
 
 /// Account set is used to create transactions using stored account
 /// in a convenient way
-<<<<<<< HEAD
 #[derive(Clone)]
-pub struct AccountSet<T: Transport> {
-    pub eth_accounts: Vec<EthereumAccount<T>>,
-=======
 pub struct AccountSet {
     pub eth_accounts: Vec<EthereumAccount>,
->>>>>>> 9bdf9140
     pub zksync_accounts: Vec<ZkSyncAccount>,
     pub fee_account_id: ZKSyncAccountId,
 }
