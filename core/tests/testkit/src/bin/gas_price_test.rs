//! Gas price test is used to calculate costs of user transactions in terms of gas price.
//! It should be used as a fast benchmark tool for optimizations of out smart contracts, and
//! as a sanity check after contract refactorings.
//!
//! It is important for several reasons:
//! * Transfer cost determines maximum possible TPS of our network in larbe block size limit.
//! * Cost of operations in the verify functions could stop block verification because of the block gas limit.
//! * It is useful to calculate cost of the "griefing" attack.
//! We don't take fees for deposit and full exit, but we must process them, so it is possible to spam us and force us to spend money.

use crate::eth_account::EthereumAccount;
use crate::external_commands::{deploy_contracts, get_test_accounts};
use crate::zksync_account::ZkSyncAccount;
use num::{rational::Ratio, traits::Pow, BigInt, BigUint};
use std::ops::Mul;
use std::str::FromStr;
use web3::transports::Http;
use web3::types::{H256, U256};
use zksync_crypto::params::{
    AMOUNT_EXPONENT_BIT_WIDTH, AMOUNT_MANTISSA_BIT_WIDTH, FEE_EXPONENT_BIT_WIDTH,
    FEE_MANTISSA_BIT_WIDTH,
};
use zksync_crypto::rand::{Rng, SeedableRng, XorShiftRng};
use zksync_crypto::{priv_key_from_fs, rand};
use zksync_testkit::zksync_account::ZkSyncETHAccountData;
use zksync_testkit::*;
use zksync_types::{
    helpers::{pack_fee_amount, pack_token_amount, unpack_fee_amount, unpack_token_amount},
    tx::ChangePubKeyCREATE2Data,
<<<<<<< HEAD
    Address, ChangePubKeyOp, DepositOp, FullExitOp, MintNFTOp, Nonce, PubKeyHash, TokenId,
    TransferOp, TransferToNewOp, WithdrawNFTOp, WithdrawOp,
=======
    Address, ChangePubKeyOp, DepositOp, FullExitOp, Nonce, PubKeyHash, SwapOp, TokenId, TransferOp,
    TransferToNewOp, WithdrawOp,
>>>>>>> 3fdcbfd5
};
use zksync_utils::UnsignedRatioSerializeAsDecimal;

const MIN_BLOCK_SIZE_CHUNKS: usize = 0;

/// Gas cost data from one test in one test we process `samples` number of operations in one block.
#[derive(Debug, Clone)]
struct CostsSample {
    /// number of operations in the test
    samples: usize,
    /// Total gas that user spent in this test
    users_gas_cost: BigInt,
    /// Operator commit gas cost
    commit_cost: BigInt,
    /// Operator verify gas cost
    verify_cost: BigInt,
    /// Operator withdrawal gas cost
    withdrawals_cost: BigInt,
}

impl CostsSample {
    pub fn new(samples: usize, users_gas_cost: U256, block_result: BlockExecutionResult) -> Self {
        Self {
            samples,
            users_gas_cost: u256_to_bigint(users_gas_cost),
            commit_cost: block_result
                .commit_result
                .gas_used
                .map(u256_to_bigint)
                .expect("commit gas used"),
            verify_cost: block_result
                .verify_result
                .gas_used
                .map(u256_to_bigint)
                .expect("verify gas used"),
            withdrawals_cost: block_result
                .withdrawals_result
                .gas_used
                .map(u256_to_bigint)
                .expect("withdrawals gas used"),
        }
    }

    fn sub_per_operation(&self, base_cost: &BaseCost) -> CostPerOperation {
        let samples = self.samples;

        let user_gas_cost = &self.users_gas_cost / samples;

        let commit_cost = (&self.commit_cost - &base_cost.base_commit_cost) / samples;
        let verify_cost = (&self.verify_cost - &base_cost.base_verify_cost) / samples;
        let withdraw_cost = (&self.withdrawals_cost - &base_cost.base_withdraw_cost) / samples;
        let total = &commit_cost + &verify_cost + &withdraw_cost;

        CostPerOperation {
            user_gas_cost,
            commit_cost,
            verify_cost,
            withdraw_cost,
            total,
        }
    }

    pub fn report(&self, base_cost: &BaseCost, description: &str, report_grief: bool) {
        let per_operation_cost = self.sub_per_operation(base_cost);
        per_operation_cost.report(description, report_grief);
    }
}

/// User gas cost of performing one operation and additional gas cost
/// that operator spends in each of the processing step.
///
/// # Note
///
/// * Operation cost can be negative, because some operations reclaims storage slots.
/// * Operation gas cost for some operations (e.g. Deposit) depends on sample size
#[derive(Debug, Clone)]
struct CostPerOperation {
    user_gas_cost: BigInt,
    commit_cost: BigInt,
    verify_cost: BigInt,
    withdraw_cost: BigInt,
    total: BigInt,
}

impl CostPerOperation {
    /// Grief factor when we neglect base commit/verify cost (when blocks are big)
    fn asymptotic_grief_factor(&self) -> String {
        let operator_total_cost_per_op = &self.commit_cost + &self.verify_cost;
        UnsignedRatioSerializeAsDecimal::serialize_to_str_with_dot(
            &Ratio::new(
                self.user_gas_cost
                    .to_biguint()
                    .expect("user gas cost is negative"),
                operator_total_cost_per_op
                    .to_biguint()
                    .expect("operator total cost is negative"),
            ),
            4,
        )
    }

    pub fn report(&self, description: &str, report_grief: bool) {
        let grief_info = if report_grief {
            let mut info = String::from("\nuser gas cost over operator cost: ");
            info.push_str(&self.asymptotic_grief_factor());
            info
        } else {
            String::new()
        };
        println!(
            "Gas cost of {}:\nuser_gas_cost: {}\ncommit: {}\nprove: {}\nexecute: {}\ntotal: {}{}",
            description,
            self.user_gas_cost,
            self.commit_cost,
            self.verify_cost,
            self.withdraw_cost,
            self.total,
            grief_info
        );
        println!()
    }
}

/// Base cost of commit of one operation, we determine it by executing empty block. (with 2 noops)
#[derive(Debug, Clone)]
struct BaseCost {
    base_commit_cost: BigInt,
    base_verify_cost: BigInt,
    base_withdraw_cost: BigInt,
}

fn u256_to_bigint(u256: U256) -> BigInt {
    BigInt::from_str(&u256.to_string()).unwrap()
}

fn gen_packable_amount(rng: &mut impl Rng) -> BigUint {
    let mantissa =
        BigUint::from(rng.gen_range(0u64, 2u64.pow(AMOUNT_MANTISSA_BIT_WIDTH as u32) - 1));
    let exponent = BigUint::from(10u32).pow(2u32.pow(AMOUNT_EXPONENT_BIT_WIDTH as u32) - 1);
    let truncated_amount = (mantissa * exponent) % BigUint::from(2u128.pow(5 * 8));

    unpack_token_amount(&pack_token_amount(&truncated_amount)).expect("Failed to repack amount")
}

fn gen_packable_fee(rng: &mut impl Rng) -> BigUint {
    let mantissa = BigUint::from(rng.gen_range(0u64, 2u64.pow(FEE_MANTISSA_BIT_WIDTH as u32) - 1));
    let exponent = BigUint::from(10u32).pow(2u32.pow(FEE_EXPONENT_BIT_WIDTH as u32) - 1);
    let truncated_fee = (mantissa * exponent) % BigUint::from(2u128.pow(5 * 8));
    unpack_fee_amount(&pack_fee_amount(&truncated_fee)).expect("Failed to repack fee")
}

fn gen_unpacked_amount(rng: &mut impl Rng) -> BigUint {
    BigUint::from(rng.gen_range(0u64, 2u64.pow(5 * 4)))
        * BigUint::from(rng.gen_range(0u64, 2u64.pow(5 * 4)))
}

async fn gas_price_test() {
    let testkit_config = TestkitConfig::from_env();

    let fee_account = ZkSyncAccount::rand();
    let (sk_thread_handle, stop_state_keeper_sender, sk_channels) =
        spawn_state_keeper(&fee_account.address, genesis_state(&fee_account.address));

    let genesis_root = genesis_state(&fee_account.address).tree.root_hash();

    let contracts = deploy_contracts(false, genesis_root);

    let transport = Http::new(&testkit_config.web3_url).expect("http transport start");
    let (test_accounts_info, commit_account_info) = get_test_accounts();
    let commit_account = EthereumAccount::new(
        commit_account_info.private_key,
        commit_account_info.address,
        transport.clone(),
        contracts.contract,
        testkit_config.chain_id,
        testkit_config.gas_price_factor,
    );
    let eth_accounts = test_accounts_info
        .into_iter()
        .map(|test_eth_account| {
            EthereumAccount::new(
                test_eth_account.private_key,
                test_eth_account.address,
                transport.clone(),
                contracts.contract,
                testkit_config.chain_id,
                testkit_config.gas_price_factor,
            )
        })
        .collect::<Vec<_>>();

    let zksync_accounts = {
        let mut zksync_accounts = vec![fee_account];
        zksync_accounts.extend(eth_accounts.iter().map(|eth_account| {
            let rng_zksync_key = ZkSyncAccount::rand().private_key;
            ZkSyncAccount::new(
                rng_zksync_key,
                Nonce(0),
                eth_account.address,
                ZkSyncETHAccountData::EOA {
                    eth_private_key: eth_account.private_key,
                },
            )
        }));
        zksync_accounts
    };

    let accounts = AccountSet {
        eth_accounts,
        zksync_accounts,
        fee_account_id: ZKSyncAccountId(0),
    };

    let mut test_setup = TestSetup::new(
        sk_channels,
        accounts,
        &contracts,
        commit_account,
        genesis_root,
        None,
    );

    let rng = &mut XorShiftRng::from_seed([0, 1, 2, 3]);

    commit_cost_of_n_empty_blocks(&mut test_setup, 1).await; // warmup, init some storage slots
    let base_cost = commit_cost_of_n_empty_blocks(&mut test_setup, 1).await;
    {
        // Aggregated blocks amortization info
        let n_blocks = 5;
        let base_cost_n_blocks = commit_cost_of_n_empty_blocks(&mut test_setup, n_blocks).await;
        let commit_cost_per_block = (base_cost_n_blocks.base_commit_cost
            - base_cost.base_commit_cost.clone())
            / (n_blocks - 1);
        let commit_base_cost = &base_cost.base_commit_cost - &commit_cost_per_block;
        let prove_cost_per_block = (base_cost_n_blocks.base_verify_cost
            - base_cost.base_verify_cost.clone())
            / (n_blocks - 1);
        let prove_base_cost = &base_cost.base_verify_cost - &prove_cost_per_block;
        let execute_cost_per_block = (base_cost_n_blocks.base_withdraw_cost
            - base_cost.base_withdraw_cost.clone())
            / (n_blocks - 1);
        let execute_base_cost = &base_cost.base_withdraw_cost - &execute_cost_per_block;
        println!("Cost of block operations (base_cost, cost_per_block):");
        println!("NOTE: aggregated blocks(n) cost of tx = base_cost + cost_per_block*n");
        println!(
            "commit: ({}, {})\nprove: ({}, {})\nexecute: ({}, {})",
            commit_base_cost,
            commit_cost_per_block,
            prove_base_cost,
            prove_cost_per_block,
            execute_base_cost,
            execute_cost_per_block
        );
        println!();
    }

    commit_cost_of_deposits(&mut test_setup, 100, Token(TokenId(0)), rng)
        .await
        .report(&base_cost, "deposit ETH", true);
    commit_cost_of_deposits(&mut test_setup, 50, Token(TokenId(1)), rng)
        .await
        .report(&base_cost, "deposit ERC20", true);

    commit_cost_of_create2_change_pubkey(&mut test_setup, 50)
        .await
        .report(&base_cost, "create2 change pubkey", false);

    commit_cost_of_onchain_change_pubkey(&mut test_setup, 50)
        .await
        .report(&base_cost, "onchain change pubkey", false);
    commit_cost_of_mint_nft(&mut test_setup, 40, rng)
        .await
        .report(&base_cost, "Mint nft cost", false);

    commit_cost_of_withdrawals_nft(&mut test_setup, 40, rng)
        .await
        .report(&base_cost, "withdrawals NFT", false);

    commit_cost_of_change_pubkey(&mut test_setup, 50)
        .await
        .report(&base_cost, "change pubkey", false);

    commit_cost_of_transfers(&mut test_setup, 500, rng)
        .await
        .report(&base_cost, "transfer", false);
    commit_cost_of_transfers_to_new(&mut test_setup, 500, rng)
        .await
        .report(&base_cost, "transfer to new", false);
    commit_cost_of_swaps(&mut test_setup, 60, rng)
        .await
        .report(&base_cost, "swap", false);
    commit_cost_of_full_exits(&mut test_setup, 100, Token(TokenId(0)))
        .await
        .report(&base_cost, "full exit ETH", true);
    commit_cost_of_full_exits(&mut test_setup, 100, Token(TokenId(1)))
        .await
        .report(&base_cost, "full exit ERC20", true);

    commit_cost_of_withdrawals(&mut test_setup, 40, Token(TokenId(0)), rng)
        .await
        .report(&base_cost, "withdrawals ETH", false);
    commit_cost_of_withdrawals(&mut test_setup, 40, Token(TokenId(1)), rng)
        .await
        .report(&base_cost, "withdrawals ERC20", false);

    stop_state_keeper_sender.send(()).expect("sk stop send");
    sk_thread_handle.join().expect("sk thread join");
}

async fn commit_cost_of_mint_nft(
    test_setup: &mut TestSetup,
    n_mint_nfts: usize,
    rng: &mut impl Rng,
) -> CostsSample {
    let mut tranfers_fee = Vec::new();
    let mut deposit_amount = BigUint::from(0u32);

    let mut content_hashes = Vec::new();
    let change_pk_fee = gen_packable_fee(rng);
    deposit_amount += &change_pk_fee;

    for _ in 0..n_mint_nfts {
        let amount = gen_packable_amount(rng);
        let fee = gen_packable_fee(rng);
        content_hashes.push(H256::random());
        deposit_amount += &amount + &fee;
        tranfers_fee.push(fee);
    }

    // Prepare block with transfers
    test_setup.start_block();
    test_setup
        .deposit(
            ETHAccountId(1),
            ZKSyncAccountId(1),
            Token(TokenId(0)),
            deposit_amount,
        )
        .await;
    // create account 2
    test_setup
        .deposit(
            ETHAccountId(2),
            ZKSyncAccountId(2),
            Token(TokenId(0)),
            BigUint::from(0u32),
        )
        .await;
    test_setup
        .change_pubkey_with_tx(ZKSyncAccountId(1), Token(TokenId(0)), 0u32.into())
        .await;
    test_setup
        .execute_commit_and_verify_block()
        .await
        .expect("Block execution failed");

    test_setup.start_block();
    for i in 0..n_mint_nfts {
        test_setup
            .mint_nft(
                ZKSyncAccountId(1),
                ZKSyncAccountId(2),
                Token(TokenId(0)),
                content_hashes[i],
                tranfers_fee[i].clone(),
            )
            .await;
    }
    let execute_result = test_setup
        .execute_commit_and_verify_block()
        .await
        .expect("Block execution failed");
    assert_eq!(
        execute_result.block_size_chunks,
        n_mint_nfts * MintNFTOp::CHUNKS,
        "block size mismatch"
    );
    execute_result.commit_result.gas_used.unwrap();
    CostsSample::new(n_mint_nfts, U256::from(0), execute_result)
}

async fn commit_cost_of_transfers(
    test_setup: &mut TestSetup,
    n_transfers: usize,
    rng: &mut impl Rng,
) -> CostsSample {
    let mut tranfers_amount = Vec::new();
    let mut tranfers_fee = Vec::new();
    let mut deposit_amount = BigUint::from(0u32);

    let change_pk_fee = gen_packable_fee(rng);
    deposit_amount += &change_pk_fee;

    for _ in 0..n_transfers {
        let amount = gen_packable_amount(rng);
        let fee = gen_packable_fee(rng);
        deposit_amount += &amount + &fee;
        tranfers_amount.push(amount);
        tranfers_fee.push(fee);
    }

    // Prepare block with transfers
    test_setup.start_block();
    test_setup
        .deposit(
            ETHAccountId(1),
            ZKSyncAccountId(1),
            Token(TokenId(0)),
            deposit_amount,
        )
        .await;
    // create account 2
    test_setup
        .deposit(
            ETHAccountId(2),
            ZKSyncAccountId(2),
            Token(TokenId(0)),
            BigUint::from(0u32),
        )
        .await;
    test_setup
        .change_pubkey_with_tx(ZKSyncAccountId(1), Token(TokenId(0)), 0u32.into())
        .await;
    test_setup
        .execute_commit_and_verify_block()
        .await
        .expect("Block execution failed");

    // Execute transfers
    test_setup.start_block();
    for i in 0..n_transfers {
        test_setup
            .transfer(
                ZKSyncAccountId(1),
                ZKSyncAccountId(2),
                Token(TokenId(0)),
                tranfers_amount[i].clone(),
                tranfers_fee[i].clone(),
                Default::default(),
            )
            .await;
    }
    let transfer_execute_result = test_setup
        .execute_commit_and_verify_block()
        .await
        .expect("Block execution failed");
    assert_eq!(
        transfer_execute_result.block_size_chunks,
        n_transfers * TransferOp::CHUNKS,
        "block size mismatch"
    );
    transfer_execute_result.commit_result.gas_used.unwrap();
    CostsSample::new(n_transfers, U256::from(0), transfer_execute_result)
}

async fn commit_cost_of_swaps(
    test_setup: &mut TestSetup,
    n_swaps: usize,
    rng: &mut impl Rng,
) -> CostsSample {
    let mut swap_amounts = Vec::new();
    let mut swap_fees = Vec::new();
    let change_pk_fee = gen_packable_fee(rng);
    let mut deposit_amount_0 = change_pk_fee.clone();
    let mut deposit_amount_1 = change_pk_fee.clone();
    let mut fee_amount = change_pk_fee.clone();

    for _ in 0..n_swaps {
        let amount_0 = gen_packable_amount(rng);
        let amount_1 = gen_packable_amount(rng);
        let fee = gen_packable_fee(rng);
        deposit_amount_0 += &amount_0;
        deposit_amount_1 += &amount_1;
        fee_amount += &fee;
        swap_amounts.push((amount_0, amount_1));
        swap_fees.push(fee);
    }

    // Prepare block with swaps
    test_setup.start_block();
    test_setup
        .deposit(
            ETHAccountId(1),
            ZKSyncAccountId(1),
            Token(TokenId(0)),
            deposit_amount_0,
        )
        .await;
    test_setup.start_block();
    test_setup
        .deposit(
            ETHAccountId(2),
            ZKSyncAccountId(2),
            Token(TokenId(1)),
            deposit_amount_1,
        )
        .await;
    test_setup
        .deposit(
            ETHAccountId(3),
            ZKSyncAccountId(3),
            Token(TokenId(1)),
            fee_amount,
        )
        .await;
    test_setup
        .deposit(
            ETHAccountId(1),
            ZKSyncAccountId(11),
            Token(TokenId(0)),
            0u32.into(),
        )
        .await;
    test_setup
        .deposit(
            ETHAccountId(1),
            ZKSyncAccountId(12),
            Token(TokenId(0)),
            0u32.into(),
        )
        .await;
    test_setup
        .change_pubkey_with_tx(ZKSyncAccountId(1), Token(TokenId(0)), 0u32.into())
        .await;
    test_setup
        .change_pubkey_with_tx(ZKSyncAccountId(2), Token(TokenId(1)), 0u32.into())
        .await;
    test_setup
        .change_pubkey_with_tx(ZKSyncAccountId(3), Token(TokenId(1)), 0u32.into())
        .await;
    test_setup
        .execute_commit_and_verify_block()
        .await
        .expect("Block execution failed");

    // Execute swaps
    test_setup.start_block();
    for i in 0..n_swaps {
        test_setup
            .swap(
                (ZKSyncAccountId(1), ZKSyncAccountId(2)),
                (ZKSyncAccountId(11), ZKSyncAccountId(12)),
                ZKSyncAccountId(3),
                (Token(TokenId(0)), Token(TokenId(1)), Token(TokenId(1))),
                swap_amounts[i].clone(),
                swap_fees[i].clone(),
                Default::default(),
            )
            .await;
    }
    let swap_execute_result = test_setup
        .execute_commit_and_verify_block()
        .await
        .expect("Block execution failed");
    assert_eq!(
        swap_execute_result.block_size_chunks,
        n_swaps * SwapOp::CHUNKS,
        "block size mismatch"
    );
    swap_execute_result.commit_result.gas_used.unwrap();
    CostsSample::new(n_swaps, U256::from(0), swap_execute_result)
}

async fn commit_cost_of_transfers_to_new(
    test_setup: &mut TestSetup,
    n_transfers: usize,
    rng: &mut impl Rng,
) -> CostsSample {
    let mut tranfers_amount = Vec::new();
    let mut tranfers_fee = Vec::new();
    let mut deposit_amount = BigUint::from(0u32);

    let change_pk_fee = gen_packable_fee(rng);
    deposit_amount += &change_pk_fee;

    for _ in 0..n_transfers {
        let amount = gen_packable_amount(rng);
        let fee = gen_packable_fee(rng);
        deposit_amount += &amount + &fee;
        tranfers_amount.push(amount);
        tranfers_fee.push(fee);
    }

    test_setup.start_block();
    test_setup
        .deposit(
            ETHAccountId(1),
            ZKSyncAccountId(1),
            Token(TokenId(0)),
            deposit_amount,
        )
        .await;
    test_setup
        .change_pubkey_with_tx(ZKSyncAccountId(1), Token(TokenId(0)), 0u32.into())
        .await;
    test_setup
        .execute_commit_and_verify_block()
        .await
        .expect("Block execution failed");

    test_setup.start_block();
    for i in 0..n_transfers {
        test_setup
            .transfer_to_new_random(
                ZKSyncAccountId(1),
                Token(TokenId(0)),
                tranfers_amount[i].clone(),
                tranfers_fee[i].clone(),
                rng,
            )
            .await;
    }
    let transfer_execute_result = test_setup
        .execute_commit_and_verify_block()
        .await
        .expect("Block execution failed");
    assert_eq!(
        transfer_execute_result.block_size_chunks,
        n_transfers * TransferToNewOp::CHUNKS,
        "block size mismatch"
    );
    CostsSample::new(n_transfers, U256::from(0), transfer_execute_result)
}

async fn commit_cost_of_withdrawals_nft(
    test_setup: &mut TestSetup,
    n_withdrawals: usize,
    rng: &mut impl Rng,
) -> CostsSample {
    let mut content_hashes = Vec::new();
    let mut withdrawals_fee = Vec::new();
    let mut deposit_amount = BigUint::from(0u32);

    let change_pk_fee = gen_packable_fee(rng);
    deposit_amount += &change_pk_fee;

    for _ in 0..n_withdrawals {
        let fee = gen_packable_fee(rng);
        deposit_amount += &fee.clone().mul(2u32);
        content_hashes.push(H256::random());
        withdrawals_fee.push(fee);
    }

    test_setup.start_block();
    test_setup
        .deposit(
            ETHAccountId(1),
            ZKSyncAccountId(1),
            Token(TokenId(0)),
            deposit_amount.clone(),
        )
        .await;
    test_setup
        .deposit(
            ETHAccountId(2),
            ZKSyncAccountId(2),
            Token(TokenId(0)),
            deposit_amount,
        )
        .await;
    test_setup
        .change_pubkey_with_tx(ZKSyncAccountId(1), Token(TokenId(0)), 0u32.into())
        .await;
    test_setup
        .change_pubkey_with_tx(ZKSyncAccountId(2), Token(TokenId(0)), 0u32.into())
        .await;
    let mut current_nft = test_setup.get_last_committed_nft_id().await;

    for i in 0..n_withdrawals {
        test_setup
            .mint_nft(
                ZKSyncAccountId(1),
                ZKSyncAccountId(2),
                Token(TokenId(0)),
                content_hashes[i],
                withdrawals_fee[i].clone(),
            )
            .await;
    }
    test_setup
        .execute_commit_and_verify_block()
        .await
        .expect("Block execution failed");

    test_setup.start_block();
    for fee in withdrawals_fee {
        current_nft += 1;
        test_setup
            .withdraw_nft(
                ZKSyncAccountId(2),
                Token(TokenId(current_nft)),
                Token(TokenId(0)),
                fee,
                rng,
            )
            .await;
    }

    let withdraws_execute_result = test_setup
        .execute_commit_and_verify_block()
        .await
        .expect("Block execution failed");
    assert_eq!(
        withdraws_execute_result.block_size_chunks,
        n_withdrawals * WithdrawNFTOp::CHUNKS,
        "block size mismatch"
    );
    CostsSample::new(n_withdrawals, U256::from(0), withdraws_execute_result)
}

async fn commit_cost_of_withdrawals(
    test_setup: &mut TestSetup,
    n_withdrawals: usize,
    token: Token,
    rng: &mut impl Rng,
) -> CostsSample {
    let mut withdraws_fee = Vec::new();
    let mut withdrawals_fee = Vec::new();
    let mut deposit_amount = BigUint::from(0u32);

    let change_pk_fee = gen_packable_fee(rng);
    deposit_amount += &change_pk_fee;

    for _ in 0..n_withdrawals {
        let amount = gen_unpacked_amount(rng);
        let fee = gen_packable_fee(rng);
        deposit_amount += &amount + &fee;
        withdraws_fee.push(amount);
        withdrawals_fee.push(fee);
    }

    test_setup.start_block();
    test_setup
        .deposit(ETHAccountId(1), ZKSyncAccountId(1), token, deposit_amount)
        .await;
    test_setup
        .change_pubkey_with_tx(ZKSyncAccountId(1), token, 0u32.into())
        .await;
    test_setup
        .execute_commit_and_verify_block()
        .await
        .expect("Block execution failed");

    test_setup.start_block();
    for i in 0..n_withdrawals {
        test_setup
            .withdraw_to_random_account(
                ZKSyncAccountId(1),
                token,
                withdraws_fee[i].clone(),
                withdrawals_fee[i].clone(),
                rng,
            )
            .await;
    }
    let withdraws_execute_result = test_setup
        .execute_commit_and_verify_block()
        .await
        .expect("Block execution failed");
    assert_eq!(
        withdraws_execute_result.block_size_chunks,
        n_withdrawals * WithdrawOp::CHUNKS,
        "block size mismatch"
    );
    CostsSample::new(n_withdrawals, U256::from(0), withdraws_execute_result)
}

async fn commit_cost_of_deposits(
    test_setup: &mut TestSetup,
    n_deposits: usize,
    token: Token,
    rng: &mut impl Rng,
) -> CostsSample {
    let mut amounts = Vec::new();
    for _ in 0..n_deposits {
        amounts.push(gen_unpacked_amount(rng));
    }

    let mut user_gas_cost = U256::from(0);
    test_setup.start_block();
    for amount in amounts.into_iter() {
        let deposit_tx_receipt = test_setup
            .deposit_to_random(ETHAccountId(4), token, amount.clone(), rng)
            .await
            .last()
            .cloned()
            .expect("At least one receipt is expected for deposit");
        user_gas_cost += deposit_tx_receipt.gas_used.expect("deposit gas used");
    }
    let deposits_execute_result = test_setup
        .execute_commit_and_verify_block()
        .await
        .expect("Block execution failed");
    assert_eq!(
        deposits_execute_result.block_size_chunks,
        n_deposits * DepositOp::CHUNKS,
        "block size mismatch"
    );
    CostsSample::new(n_deposits, user_gas_cost, deposits_execute_result)
}

async fn commit_cost_of_full_exits(
    test_setup: &mut TestSetup,
    n_full_exits: usize,
    token: Token,
) -> CostsSample {
    let mut user_gas_cost = U256::from(0);

    test_setup.start_block();
    test_setup
        .deposit(
            ETHAccountId(3),
            ZKSyncAccountId(4),
            token,
            BigUint::from(1u32),
        )
        .await;
    test_setup
        .execute_commit_and_verify_block()
        .await
        .expect("Block execution failed");

    test_setup.start_block();
    for _ in 0..n_full_exits {
        let (full_exit_tx_receipt, _) = test_setup
            .full_exit(ETHAccountId(3), ZKSyncAccountId(4), token)
            .await;
        user_gas_cost += full_exit_tx_receipt.gas_used.expect("full exit gas used");
    }
    let full_exits_execute_results = test_setup
        .execute_commit_and_verify_block()
        .await
        .expect("Block execution failed");
    assert_eq!(
        full_exits_execute_results.block_size_chunks,
        n_full_exits * FullExitOp::CHUNKS,
        "block size mismatch"
    );
    CostsSample::new(n_full_exits, user_gas_cost, full_exits_execute_results)
}

async fn commit_cost_of_n_empty_blocks(test_setup: &mut TestSetup, n: usize) -> BaseCost {
    let mut blocks = Vec::new();
    for _ in 0..n {
        test_setup.start_block();
        let block = test_setup.execute_block().await;
        assert_eq!(
            block.block_chunks_size, MIN_BLOCK_SIZE_CHUNKS,
            "block size mismatch"
        );
        blocks.push(block);
    }
    let base_commit_cost = test_setup
        .commit_blocks(&blocks)
        .await
        .expect_success()
        .gas_used
        .map(u256_to_bigint)
        .expect("commit gas used empty");
    let base_verify_cost = test_setup
        .prove_blocks(&blocks, None)
        .await
        .expect_success()
        .gas_used
        .map(u256_to_bigint)
        .expect("prove gas used empty");
    let base_withdraw_cost = test_setup
        .execute_blocks_onchain(&blocks)
        .await
        .expect_success()
        .gas_used
        .map(u256_to_bigint)
        .expect("execute gas used empty");
    BaseCost {
        base_commit_cost,
        base_verify_cost,
        base_withdraw_cost,
    }
}

async fn commit_cost_of_change_pubkey(
    test_setup: &mut TestSetup,
    n_change_pubkeys: usize,
) -> CostsSample {
    let token = Token(TokenId(0));
    let fee_amount = 100u32;
    let deposit_amount = (fee_amount * (n_change_pubkeys + 1) as u32).into();

    test_setup.start_block();
    test_setup
        .deposit(ETHAccountId(1), ZKSyncAccountId(1), token, deposit_amount)
        .await;
    test_setup
        .change_pubkey_with_tx(ZKSyncAccountId(1), token, 0u32.into())
        .await;
    test_setup
        .execute_commit_and_verify_block()
        .await
        .expect("Block execution failed");

    test_setup.start_block();
    for _ in 0..n_change_pubkeys {
        test_setup
            .change_pubkey_with_tx(ZKSyncAccountId(1), token, 0u32.into())
            .await;
    }
    let change_pubkey_execute_result = test_setup
        .execute_commit_and_verify_block()
        .await
        .expect("Block execution failed");
    assert_eq!(
        change_pubkey_execute_result.block_size_chunks,
        n_change_pubkeys * ChangePubKeyOp::CHUNKS,
        "block size mismatch"
    );
    CostsSample::new(
        n_change_pubkeys,
        U256::from(0),
        change_pubkey_execute_result,
    )
}

async fn commit_cost_of_onchain_change_pubkey(
    test_setup: &mut TestSetup,
    n_change_pubkeys: usize,
) -> CostsSample {
    let token = Token(TokenId(0));
    let fee_amount = 100u32;
    let deposit_amount = (fee_amount * (n_change_pubkeys + 1) as u32).into();

    test_setup.start_block();
    test_setup
        .deposit(ETHAccountId(1), ZKSyncAccountId(1), token, deposit_amount)
        .await;
    test_setup
        .change_pubkey_with_tx(ZKSyncAccountId(1), token, 0u32.into())
        .await;
    test_setup
        .execute_commit_and_verify_block()
        .await
        .expect("Block execution failed");

    test_setup.start_block();
    for _ in 0..n_change_pubkeys {
        test_setup
            .change_pubkey_with_onchain_auth(
                ETHAccountId(0),
                ZKSyncAccountId(1),
                token,
                0u32.into(),
            )
            .await;
    }
    let change_pubkey_execute_result = test_setup
        .execute_commit_and_verify_block()
        .await
        .expect("Block execution failed");
    assert_eq!(
        change_pubkey_execute_result.block_size_chunks,
        n_change_pubkeys * ChangePubKeyOp::CHUNKS,
        "block size mismatch"
    );
    CostsSample::new(
        n_change_pubkeys,
        U256::from(0),
        change_pubkey_execute_result,
    )
}

async fn commit_cost_of_create2_change_pubkey(
    test_setup: &mut TestSetup,
    n_change_pubkeys: usize,
) -> CostsSample {
    let rng = &mut rand::thread_rng();
    let token = Token(TokenId(0));
    let fee_amount = 100u32;
    let deposit_amount = (fee_amount * (n_change_pubkeys + 1) as u32).into();

    let first_new_account_id = test_setup.accounts.zksync_accounts.len();

    test_setup.start_block();
    test_setup
        .deposit(ETHAccountId(1), ZKSyncAccountId(1), token, deposit_amount)
        .await;
    test_setup
        .change_pubkey_with_tx(ZKSyncAccountId(1), token, 0u32.into())
        .await;
    for new_account_idx in 0..n_change_pubkeys {
        let pk = priv_key_from_fs(rng.gen());
        let create2_data = ChangePubKeyCREATE2Data {
            creator_address: Address::random(),
            code_hash: H256::random(),
            salt_arg: H256::random(),
        };
        let pubkey_hash = PubKeyHash::from_privkey(&pk);
        let address = create2_data.get_address(&pubkey_hash);
        let zksync_account = ZkSyncAccount::new(
            pk,
            Nonce(0),
            address,
            ZkSyncETHAccountData::Create2(create2_data),
        );
        test_setup
            .accounts
            .zksync_accounts
            .insert(first_new_account_id + new_account_idx, zksync_account);
        test_setup
            .transfer(
                ZKSyncAccountId(1),
                ZKSyncAccountId(first_new_account_id + new_account_idx),
                token,
                0u32.into(),
                0u32.into(),
                Default::default(),
            )
            .await;
    }
    test_setup
        .execute_commit_and_verify_block()
        .await
        .expect("Block execution failed");

    test_setup.start_block();
    for new_account_idx in 0..n_change_pubkeys {
        test_setup
            .change_pubkey_with_tx(
                ZKSyncAccountId(first_new_account_id + new_account_idx),
                token,
                0u32.into(),
            )
            .await;
    }
    let change_pubkey_execute_result = test_setup
        .execute_commit_and_verify_block()
        .await
        .expect("Block execution failed");
    assert_eq!(
        change_pubkey_execute_result.block_size_chunks,
        n_change_pubkeys * ChangePubKeyOp::CHUNKS,
        "block size mismatch"
    );
    CostsSample::new(
        n_change_pubkeys,
        U256::from(0),
        change_pubkey_execute_result,
    )
}

#[tokio::main]
async fn main() {
    gas_price_test().await;
}<|MERGE_RESOLUTION|>--- conflicted
+++ resolved
@@ -27,13 +27,8 @@
 use zksync_types::{
     helpers::{pack_fee_amount, pack_token_amount, unpack_fee_amount, unpack_token_amount},
     tx::ChangePubKeyCREATE2Data,
-<<<<<<< HEAD
-    Address, ChangePubKeyOp, DepositOp, FullExitOp, MintNFTOp, Nonce, PubKeyHash, TokenId,
+    Address, ChangePubKeyOp, DepositOp, FullExitOp, MintNFTOp, Nonce, PubKeyHash, SwapOp, TokenId,
     TransferOp, TransferToNewOp, WithdrawNFTOp, WithdrawOp,
-=======
-    Address, ChangePubKeyOp, DepositOp, FullExitOp, Nonce, PubKeyHash, SwapOp, TokenId, TransferOp,
-    TransferToNewOp, WithdrawOp,
->>>>>>> 3fdcbfd5
 };
 use zksync_utils::UnsignedRatioSerializeAsDecimal;
 
