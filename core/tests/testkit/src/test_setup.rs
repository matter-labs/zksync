--- conflicted
+++ resolved
@@ -14,8 +14,9 @@
 };
 
 use web3::types::TransactionReceipt;
-use zksync_crypto::proof::EncodedAggregatedProof;
+use zksync_crypto::proof::{EncodedAggregatedProof, EncodedProofPlonk};
 use zksync_crypto::rand::Rng;
+use zksync_crypto::Fr;
 use zksync_types::block::Block;
 
 use crate::account_set::AccountSet;
@@ -43,11 +44,8 @@
     pub expected_changes_for_current_block: ExpectedAccountState,
 
     pub commit_account: EthereumAccount<Http>,
-<<<<<<< HEAD
     pub current_state_root: Option<Fr>,
 
-=======
->>>>>>> e4d55697
     pub last_committed_block: Block,
 }
 
