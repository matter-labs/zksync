use crate::external_commands::js_revert_reason;
<<<<<<< HEAD
use eth_client::ETHClient;
use eth_signer::EthereumSigner;
=======
use anyhow::{bail, ensure, format_err};
>>>>>>> 26e1bd3f
use ethabi::ParamType;
use num::{BigUint, ToPrimitive};
use std::convert::TryFrom;
use std::str::FromStr;
use web3::api::Eth;
use web3::contract::{Contract, Options};
use web3::types::{
    BlockId, CallRequest, Transaction, TransactionId, TransactionReceipt, H256, U128, U256, U64,
};
use web3::{Transport, Web3};
use zksync_contracts::{erc20_contract, zksync_contract};
use zksync_crypto::proof::EncodedProofPlonk;
use zksync_eth_client::ETHClient;
use zksync_types::block::Block;
use zksync_types::{AccountId, Address, Nonce, PriorityOp, PubKeyHash, TokenId};

pub fn parse_ether(eth_value: &str) -> Result<BigUint, anyhow::Error> {
    let split = eth_value.split('.').collect::<Vec<&str>>();
    ensure!(split.len() == 1 || split.len() == 2, "Wrong eth value");
    let string_wei_value = if split.len() == 1 {
        format!("{}000000000000000000", split[0])
    } else if split.len() == 2 {
        let before_dot = split[0];
        let after_dot = split[1];
        ensure!(
            after_dot.len() <= 18,
            "ETH value can have up to 18 digits after dot."
        );
        let zeros_to_pad = 18 - after_dot.len();
        format!("{}{}{}", before_dot, after_dot, "0".repeat(zeros_to_pad))
    } else {
        unreachable!()
    };

    Ok(BigUint::from_str(&string_wei_value)?)
}

/// Used to sign and post ETH transactions for the zkSync contracts.
#[derive(Debug, Clone)]
pub struct EthereumAccount<T: Transport> {
    pub private_key: H256,
    pub address: Address,
    pub main_contract_eth_client: ETHClient<T>,
}

fn big_dec_to_u256(bd: BigUint) -> U256 {
    U256::from_dec_str(&bd.to_string()).unwrap()
}

fn u256_to_big_dec(u256: U256) -> BigUint {
    BigUint::from_str(&u256.to_string()).unwrap()
}

fn priority_op_from_tx_logs(receipt: &TransactionReceipt) -> Option<PriorityOp> {
    receipt
        .logs
        .iter()
        .find_map(|op| PriorityOp::try_from(op.clone()).ok())
}

impl<T: Transport> EthereumAccount<T> {
    pub fn new(
        private_key: H256,
        address: Address,
        transport: T,
        contract_address: Address,
        chain_id: u8,
        gas_price_factor: f64,
    ) -> Self {
        let eth_signer = EthereumSigner::from_key(private_key);
        let main_contract_eth_client = ETHClient::new(
            transport,
            zksync_contract(),
            address,
            eth_signer,
            contract_address,
            chain_id,
            gas_price_factor,
        );

        Self {
            private_key,
            address,
            main_contract_eth_client,
        }
    }

    pub async fn total_blocks_committed(&self) -> Result<u64, anyhow::Error> {
        let contract = Contract::new(
            self.main_contract_eth_client.web3.eth(),
            self.main_contract_eth_client.contract_addr,
            self.main_contract_eth_client.contract.clone(),
        );

        contract
            .query("totalBlocksCommitted", (), None, default_tx_options(), None)
            .await
            .map_err(|e| format_err!("Contract query fail: {}", e))
    }

    pub async fn total_blocks_verified(&self) -> Result<u64, anyhow::Error> {
        let contract = Contract::new(
            self.main_contract_eth_client.web3.eth(),
            self.main_contract_eth_client.contract_addr,
            self.main_contract_eth_client.contract.clone(),
        );

        contract
            .query("totalBlocksVerified", (), None, default_tx_options(), None)
            .await
            .map_err(|e| format_err!("Contract query fail: {}", e))
    }

    pub async fn is_exodus(&self) -> Result<bool, anyhow::Error> {
        let contract = Contract::new(
            self.main_contract_eth_client.web3.eth(),
            self.main_contract_eth_client.contract_addr,
            self.main_contract_eth_client.contract.clone(),
        );

        contract
            .query("exodusMode", (), None, default_tx_options(), None)
            .await
            .map_err(|e| format_err!("Contract query fail: {}", e))
    }

    pub async fn full_exit(
        &self,
        account_id: AccountId,
        token_address: Address,
    ) -> Result<(TransactionReceipt, PriorityOp), anyhow::Error> {
        let signed_tx = self
            .main_contract_eth_client
            .sign_call_tx(
                "fullExit",
                (u64::from(account_id), token_address),
                default_tx_options(),
            )
            .await
            .map_err(|e| format_err!("Full exit send err: {}", e))?;
        let eth = self.main_contract_eth_client.web3.eth();
        let receipt = send_raw_tx_wait_confirmation(eth, signed_tx.raw_tx).await?;
        ensure!(
            receipt.status == Some(U64::from(1)),
            "Full exit submit fail"
        );
        Ok((
            receipt.clone(),
            priority_op_from_tx_logs(&receipt).expect("no priority op log in full exit"),
        ))
    }

    pub async fn exit(
        &self,
        account_id: AccountId,
        token_id: TokenId,
        amount: &BigUint,
        proof: EncodedProofPlonk,
    ) -> Result<ETHExecResult, anyhow::Error> {
        let mut options = Options::default();
        options.gas = Some(3_000_000.into()); // `exit` function requires more gas to operate.

        let signed_tx = self
            .main_contract_eth_client
            .sign_call_tx(
                "exit",
                (
                    u64::from(account_id),
                    u64::from(token_id),
                    U128::from(amount.to_u128().unwrap()),
                    proof.proof,
                ),
                options,
            )
            .await
            .map_err(|e| format_err!("Exit send err: {}", e))?;

        let eth = self.main_contract_eth_client.web3.eth();
        let receipt = send_raw_tx_wait_confirmation(eth, signed_tx.raw_tx).await?;

        Ok(ETHExecResult::new(receipt, &self.main_contract_eth_client.web3).await)
    }

    pub async fn cancel_outstanding_deposits_for_exodus_mode(
        &self,
        number: u64,
    ) -> Result<ETHExecResult, anyhow::Error> {
        let signed_tx = self
            .main_contract_eth_client
            .sign_call_tx(
                "cancelOutstandingDepositsForExodusMode",
                number,
                default_tx_options(),
            )
            .await
            .map_err(|e| format_err!("cancelOutstandingDepositsForExodusMode send err: {}", e))?;

        let eth = self.main_contract_eth_client.web3.eth();
        let receipt = send_raw_tx_wait_confirmation(eth, signed_tx.raw_tx).await?;

        Ok(ETHExecResult::new(receipt, &self.main_contract_eth_client.web3).await)
    }

    pub async fn change_pubkey_priority_op(
        &self,
        new_pubkey_hash: &PubKeyHash,
    ) -> Result<PriorityOp, anyhow::Error> {
        let signed_tx = self
            .main_contract_eth_client
            .sign_call_tx(
                "changePubKeyHash",
                (new_pubkey_hash.data.to_vec(),),
                default_tx_options(),
            )
            .await
            .map_err(|e| format_err!("ChangePubKeyHash send err: {}", e))?;
        let eth = self.main_contract_eth_client.web3.eth();
        let receipt = send_raw_tx_wait_confirmation(eth, signed_tx.raw_tx).await?;
        ensure!(
            receipt.status == Some(U64::from(1)),
            "ChangePubKeyHash transaction failed"
        );

        Ok(priority_op_from_tx_logs(&receipt).expect("no priority op log in change pubkey hash"))
    }

    /// Returns only one tx receipt. Return type is `Vec` for compatibility with deposit erc20
    pub async fn deposit_eth(
        &self,
        amount: BigUint,
        to: &Address,
        nonce: Option<U256>,
    ) -> Result<(Vec<TransactionReceipt>, PriorityOp), anyhow::Error> {
        let signed_tx = self
            .main_contract_eth_client
            .sign_call_tx(
                "depositETH",
                *to,
                Options::with(|opt| {
                    opt.value = Some(big_dec_to_u256(amount.clone()));
                    opt.nonce = nonce;
                    opt.gas = Some(500_000.into());
                }),
            )
            .await
            .map_err(|e| format_err!("Deposit eth send err: {}", e))?;
        let eth = self.main_contract_eth_client.web3.eth();
        let receipt = send_raw_tx_wait_confirmation(eth, signed_tx.raw_tx).await?;
        ensure!(receipt.status == Some(U64::from(1)), "eth deposit fail");
        let priority_op =
            priority_op_from_tx_logs(&receipt).expect("no priority op log in deposit");
        Ok((vec![receipt], priority_op))
    }

    pub async fn eth_balance(&self) -> Result<BigUint, anyhow::Error> {
        Ok(u256_to_big_dec(
            self.main_contract_eth_client
                .web3
                .eth()
                .balance(self.address, None)
                .await?,
        ))
    }

    pub async fn erc20_balance(&self, token_contract: &Address) -> Result<BigUint, anyhow::Error> {
        let contract = Contract::new(
            self.main_contract_eth_client.web3.eth(),
            *token_contract,
            erc20_contract(),
        );
        contract
            .query("balanceOf", self.address, None, default_tx_options(), None)
            .await
            .map(u256_to_big_dec)
            .map_err(|e| format_err!("Contract query fail: {}", e))
    }

    pub async fn balances_to_withdraw(&self, token: TokenId) -> Result<BigUint, anyhow::Error> {
        let contract = Contract::new(
            self.main_contract_eth_client.web3.eth(),
            self.main_contract_eth_client.contract_addr,
            self.main_contract_eth_client.contract.clone(),
        );

        Ok(contract
            .query(
                "getBalanceToWithdraw",
                (self.address, u64::from(token)),
                None,
                default_tx_options(),
                None,
            )
            .await
            .map(u256_to_big_dec)
            .map_err(|e| format_err!("Contract query fail: {}", e))?)
    }

    pub async fn approve_erc20(
        &self,
        token_contract: Address,
        amount: BigUint,
<<<<<<< HEAD
    ) -> Result<TransactionReceipt, failure::Error> {
        let eth_signer = EthereumSigner::from_key(self.private_key);
=======
    ) -> Result<TransactionReceipt, anyhow::Error> {
>>>>>>> 26e1bd3f
        let erc20_client = ETHClient::new(
            self.main_contract_eth_client.web3.transport().clone(),
            erc20_contract(),
            self.address,
            eth_signer,
            token_contract,
            self.main_contract_eth_client.chain_id,
            self.main_contract_eth_client.gas_price_factor,
        );

        let signed_tx = erc20_client
            .sign_call_tx(
                "approve",
                (
                    self.main_contract_eth_client.contract_addr,
                    big_dec_to_u256(amount.clone()),
                ),
                default_tx_options(),
            )
            .await
            .map_err(|e| format_err!("Approve send err: {}", e))?;
        let eth = self.main_contract_eth_client.web3.eth();
        let receipt = send_raw_tx_wait_confirmation(eth, signed_tx.raw_tx).await?;

        ensure!(receipt.status == Some(U64::from(1)), "erc20 approve fail");

        Ok(receipt)
    }

    /// Returns TransactionReceipt of erc20 approve and erc20 deposit
    pub async fn deposit_erc20(
        &self,
        token_contract: Address,
        amount: BigUint,
        to: &Address,
    ) -> Result<(Vec<TransactionReceipt>, PriorityOp), anyhow::Error> {
        let approve_receipt = self.approve_erc20(token_contract, amount.clone()).await?;

        let signed_tx = self
            .main_contract_eth_client
            .sign_call_tx(
                "depositERC20",
                (token_contract, big_dec_to_u256(amount.clone()), *to),
                default_tx_options(),
            )
            .await
            .map_err(|e| format_err!("Deposit erc20 send err: {}", e))?;
        let eth = self.main_contract_eth_client.web3.eth();
        let receipt = send_raw_tx_wait_confirmation(eth, signed_tx.raw_tx).await?;
        let exec_result = ETHExecResult::new(receipt, &self.main_contract_eth_client.web3).await;
        let receipt = exec_result.success_result()?;
        let priority_op =
            priority_op_from_tx_logs(&receipt).expect("no priority op log in deposit erc20");
        Ok((vec![approve_receipt, receipt], priority_op))
    }

    pub async fn commit_block(&self, block: &Block) -> Result<ETHExecResult, anyhow::Error> {
        let witness_data = block.get_eth_witness_data();
        let signed_tx = self
            .main_contract_eth_client
            .sign_call_tx(
                "commitBlock",
                (
                    u64::from(block.block_number),
                    u64::from(block.fee_account),
                    vec![block.get_eth_encoded_root()],
                    block.get_eth_public_data(),
                    witness_data.0,
                    witness_data.1,
                ),
                Options::with(|f| f.gas = Some(U256::from(9 * 10u64.pow(6)))),
            )
            .await
            .map_err(|e| format_err!("Commit block send err: {}", e))?;

        let eth = self.main_contract_eth_client.web3.eth();
        let receipt = send_raw_tx_wait_confirmation(eth, signed_tx.raw_tx).await?;

        Ok(ETHExecResult::new(receipt, &self.main_contract_eth_client.web3).await)
    }

    // Verifies block using empty proof. (`DUMMY_VERIFIER` should be enabled on the contract).
    pub async fn verify_block(&self, block: &Block) -> Result<ETHExecResult, anyhow::Error> {
        let signed_tx = self
            .main_contract_eth_client
            .sign_call_tx(
                "verifyBlock",
                (
                    u64::from(block.block_number),
                    vec![U256::default(); 10],
                    block.get_withdrawals_data(),
                ),
                Options::with(|f| f.gas = Some(U256::from(10 * 10u64.pow(6)))),
            )
            .await
            .map_err(|e| format_err!("Verify block send err: {}", e))?;
        let eth = self.main_contract_eth_client.web3.eth();
        let receipt = send_raw_tx_wait_confirmation(eth, signed_tx.raw_tx).await?;
        Ok(ETHExecResult::new(receipt, &self.main_contract_eth_client.web3).await)
    }

    // Completes pending withdrawals.
    pub async fn complete_withdrawals(&self) -> Result<ETHExecResult, anyhow::Error> {
        let max_withdrawals_to_complete: u64 = 999;
        let signed_tx = self
            .main_contract_eth_client
            .sign_call_tx(
                "completeWithdrawals",
                max_withdrawals_to_complete,
                Options::with(|f| f.gas = Some(U256::from(9 * 10u64.pow(6)))),
            )
            .await
            .map_err(|e| format_err!("Complete withdrawals send err: {}", e))?;
        let eth = self.main_contract_eth_client.web3.eth();
        let receipt = send_raw_tx_wait_confirmation(eth, signed_tx.raw_tx).await?;

        Ok(ETHExecResult::new(receipt, &self.main_contract_eth_client.web3).await)
    }

    pub async fn revert_blocks(
        &self,
        blocks_to_revert: u64,
    ) -> Result<ETHExecResult, anyhow::Error> {
        let signed_tx = self
            .main_contract_eth_client
            .sign_call_tx(
                "revertBlocks",
                blocks_to_revert,
                Options::with(|f| f.gas = Some(U256::from(9 * 10u64.pow(6)))),
            )
            .await
            .map_err(|e| format_err!("Revert blocks send err: {}", e))?;
        let eth = self.main_contract_eth_client.web3.eth();
        let receipt = send_raw_tx_wait_confirmation(eth, signed_tx.raw_tx).await?;

        Ok(ETHExecResult::new(receipt, &self.main_contract_eth_client.web3).await)
    }

    pub async fn trigger_exodus_if_needed(&self) -> Result<ETHExecResult, anyhow::Error> {
        let signed_tx = self
            .main_contract_eth_client
            .sign_call_tx("triggerExodusIfNeeded", (), default_tx_options())
            .await
            .map_err(|e| format_err!("Trigger exodus if needed send err: {}", e))?;
        let eth = self.main_contract_eth_client.web3.eth();
        let receipt = send_raw_tx_wait_confirmation(eth, signed_tx.raw_tx).await?;

        Ok(ETHExecResult::new(receipt, &self.main_contract_eth_client.web3).await)
    }

    pub async fn eth_block_number(&self) -> Result<u64, anyhow::Error> {
        Ok(self.main_contract_eth_client.block_number().await?.as_u64())
    }

    pub async fn auth_fact(
        &self,
        fact: &[u8],
        nonce: Nonce,
    ) -> Result<TransactionReceipt, anyhow::Error> {
        let signed_tx = self
            .main_contract_eth_client
            .sign_call_tx(
                "setAuthPubkeyHash",
                (fact.to_vec(), u64::from(nonce)),
                default_tx_options(),
            )
            .await
            .map_err(|e| format_err!("AuthFact send err: {}", e))?;
        let eth = self.main_contract_eth_client.web3.eth();
        send_raw_tx_wait_confirmation(eth, signed_tx.raw_tx).await
    }
}

#[derive(Debug, Clone)]
pub struct ETHExecResult {
    success: bool,
    receipt: TransactionReceipt,
    revert_reason: String,
}

impl ETHExecResult {
    pub async fn new<T: Transport>(receipt: TransactionReceipt, web3: &Web3<T>) -> Self {
        let (success, revert_reason) = if receipt.status == Some(U64::from(1)) {
            (true, String::from(""))
        } else {
            let reason = get_revert_reason(&receipt, web3)
                .await
                .expect("Failed to get revert reason");
            (false, reason)
        };

        Self {
            success,
            revert_reason,
            receipt,
        }
    }

    pub fn success_result(self) -> Result<TransactionReceipt, anyhow::Error> {
        if self.success {
            Ok(self.receipt)
        } else {
            bail!(
                "revert reason: {}, tx: 0x{:x}",
                self.revert_reason,
                self.receipt.transaction_hash
            );
        }
    }

    pub fn expect_success(self) -> TransactionReceipt {
        let tx_hash = self.receipt.transaction_hash;
        self.success_result().unwrap_or_else(|e| {
            eprintln!("js revert reason:\n{}", js_revert_reason(&tx_hash));
            panic!("Expected transaction success: {}", e)
        })
    }

    pub fn expect_revert(self, code: &str) {
        if self.success {
            panic!(
                "Expected transaction fail, success instead, tx: 0x{:x}",
                self.receipt.transaction_hash
            );
        } else if self.revert_reason != code {
            panic!("Transaction failed with incorrect return code, expected: {}, found: {}, tx: 0x{:x}", code, self.revert_reason, self.receipt.transaction_hash);
        }
    }
}

/// Gets revert reason of failed transactions (i.e. if contract executes `require(false, "msg")` this function returns "msg")
async fn get_revert_reason<T: Transport>(
    receipt: &TransactionReceipt,
    web3: &Web3<T>,
) -> Result<String, anyhow::Error> {
    let tx = web3
        .eth()
        .transaction(TransactionId::Hash(receipt.transaction_hash))
        .await?;
    if let Some(Transaction {
        from,
        to: Some(to),
        gas,
        gas_price,
        value,
        input,
        ..
    }) = tx
    {
        // To get revert reason we have to make call to contract using the same args as function.
        let encoded_revert_reason = web3
            .eth()
            .call(
                CallRequest {
                    from: Some(from),
                    to: Some(to),
                    gas: Some(gas),
                    gas_price: Some(gas_price),
                    value: Some(value),
                    data: Some(input),
                },
                receipt.block_number.clone().map(BlockId::from),
            )
            .await?;

        // For some strange reason this could happen
        if encoded_revert_reason.0.len() < 4 {
            return Ok("".to_string());
        }
        // This function returns ABI encoded retrun value for function with signature "Error(string)"
        // we strip first 4 bytes because they encode function name "Error", the rest is encoded string.
        let encoded_string_without_function_hash = &encoded_revert_reason.0[4..];
        Ok(
            ethabi::decode(&[ParamType::String], encoded_string_without_function_hash)
                .map_err(|e| format_err!("ABI decode error {}", e))?
                .into_iter()
                .next()
                .unwrap()
                .to_string()
                .unwrap(),
        )
    } else {
        Ok("".to_string())
    }
}

async fn send_raw_tx_wait_confirmation<T: Transport>(
    eth: Eth<T>,
    raw_tx: Vec<u8>,
) -> Result<TransactionReceipt, anyhow::Error> {
    let tx_hash = eth
        .send_raw_transaction(raw_tx.into())
        .await
        .map_err(|e| format_err!("Failed to send raw tx: {}", e))?;
    loop {
        if let Some(receipt) = eth
            .transaction_receipt(tx_hash)
            .await
            .map_err(|e| format_err!("Failed to get receipt from eth node: {}", e))?
        {
            return Ok(receipt);
        }
    }
}

fn default_tx_options() -> Options {
    let mut options = Options::default();
    // Set the gas limit, so `eth_client` won't complain about it.
    options.gas = Some(500_000.into());

    options
}

/// Get fee paid in wei for tx execution
pub async fn get_executed_tx_fee<T: Transport>(
    eth: Eth<T>,
    receipt: &TransactionReceipt,
) -> Result<BigUint, anyhow::Error> {
    let gas_used = receipt.gas_used.ok_or_else(|| {
        format_err!(
            "Not used gas in the receipt: 0x{:x?}",
            receipt.transaction_hash
        )
    })?;

    let tx = eth
        .transaction(TransactionId::Hash(receipt.transaction_hash))
        .await?
        .ok_or_else(|| format_err!("Transaction not found: 0x{:x?}", receipt.transaction_hash))?;

    Ok((gas_used * tx.gas_price).to_string().parse().unwrap())
}<|MERGE_RESOLUTION|>--- conflicted
+++ resolved
@@ -1,10 +1,8 @@
 use crate::external_commands::js_revert_reason;
-<<<<<<< HEAD
+
+use anyhow::{bail, ensure, format_err};
 use eth_client::ETHClient;
 use eth_signer::EthereumSigner;
-=======
-use anyhow::{bail, ensure, format_err};
->>>>>>> 26e1bd3f
 use ethabi::ParamType;
 use num::{BigUint, ToPrimitive};
 use std::convert::TryFrom;
@@ -306,12 +304,8 @@
         &self,
         token_contract: Address,
         amount: BigUint,
-<<<<<<< HEAD
-    ) -> Result<TransactionReceipt, failure::Error> {
+    ) -> Result<TransactionReceipt, anyhow::Error> {
         let eth_signer = EthereumSigner::from_key(self.private_key);
-=======
-    ) -> Result<TransactionReceipt, anyhow::Error> {
->>>>>>> 26e1bd3f
         let erc20_client = ETHClient::new(
             self.main_contract_eth_client.web3.transport().clone(),
             erc20_contract(),
