// Built-in uses
use std::{collections::BTreeMap, fmt::Debug};

// External uses
use num::BigUint;
use serde::{Deserialize, Serialize};

// Workspace uses
use zksync::{
    types::BlockStatus,
    utils::{closest_packable_fee_amount, closest_packable_token_amount},
    RpcProvider,
};
use zksync_utils::format_ether;

// Local uses
use crate::{
    api::{self, ApiTestsFuture, ApiTestsReport, CancellationToken},
    config::{Config, NetworkConfig},
    journal::Journal,
    monitor::Monitor,
    scenarios::{Fees, Scenario, ScenariosTestsReport},
    test_wallet::TestWallet,
    utils::{
        gwei_to_wei, wait_all_chunks, wait_all_failsafe, wait_all_failsafe_chunks, CHUNK_SIZES,
    },
};

/// Full report with the results of loadtest execution.
///
/// This report contains two major types: scenarios with transactions and API requests.
#[derive(Debug, Clone, Serialize, Deserialize)]
pub struct Report {
    /// Scenarios report.
    pub scenarios: ScenariosTestsReport,
    /// API requests report.
    pub api: BTreeMap<String, ApiTestsReport>,
}

/// Executor of load tests.

/// In parallel, it exeuctes scenarios with transactions and performs load tests of the API.
///
/// During the scenarios execution, it uses the information from the `AccountInfo` to create
/// a bunch of wallets and distribute the funds needed to perform transactions execution
/// between them. Upon completion, the remaining balances are returned to the main wallet.
pub struct LoadtestExecutor {
    /// Main account to deposit ETH from / return ETH back to.
    main_wallet: TestWallet,
    monitor: Monitor,
    web3_url: String,
    /// Estimated fee amount for any zkSync operation.
    fees: Fees,
    scenarios: Vec<(Box<dyn Scenario>, Vec<TestWallet>)>,
    api_tests: Option<(ApiTestsFuture, CancellationToken)>,
}

impl Fees {
    fn from_config(config: &NetworkConfig, default_fee: BigUint) -> Self {
        Self {
            eth: closest_packable_fee_amount(
                &config
                    .eth_fee
                    .map(gwei_to_wei)
                    .unwrap_or_else(|| &default_fee * BigUint::from(10_u64)),
            ),
            zksync: closest_packable_fee_amount(
                &config.zksync_fee.map(gwei_to_wei).unwrap_or(default_fee),
            ),
        }
    }
}

impl LoadtestExecutor {
    /// The approximate number of extra operations for each wallet.
    const OPERATIONS_PER_WALLET: u64 = 5;

    /// Creates a new executor instance.
    pub async fn new(config: Config, web3_url: String) -> anyhow::Result<Self> {
        let monitor = Monitor::new(RpcProvider::new(config.network.name)).await;

        vlog::info!("Creating scenarios...");

        let scenarios = config
            .scenarios
            .into_iter()
            .map(|cfg| (cfg.into_scenario(), Vec::new()))
            .collect();

        // Create main account to deposit money from and to return money back later.
        let main_wallet =
            TestWallet::from_info(monitor.clone(), &config.main_wallet, &web3_url).await;
        // Special case for erc20 tokens.
        if !main_wallet.token_name().is_eth() {
            main_wallet.approve_erc20_deposits().await?;
        }

        let default_fee = main_wallet.sufficient_fee().await?;
        let fees = Fees::from_config(&config.network, default_fee);

<<<<<<< HEAD
        vlog::info!("Eth fee is {}", format_ether(&fees.eth));
        vlog::info!("zkSync fee is {}", format_ether(&fees.zksync));
=======
        log::info!("Token is {}", main_wallet.token_name());
        log::info!("Eth fee is {}", format_ether(&fees.eth));
        log::info!("zkSync fee is {}", format_ether(&fees.zksync));
>>>>>>> 6a56c160

        let api_tests = api::run(monitor.clone());

        Ok(Self {
            monitor,
            web3_url,
            main_wallet,
            scenarios,
            fees,
            api_tests: Some(api_tests),
        })
    }

    /// Performs configured loadtests routine.
    pub async fn run(mut self) -> anyhow::Result<Report> {
        // Preliminary steps for creating wallets with funds.
        self.prepare().await?;
        // Spawn an additional loadtest routine with a lot of API requests.
        let (api_tests, token) = self.api_tests.take().unwrap();
        let api_handle = tokio::spawn(api_tests);
        // Launch the main loadtest routine.
        let journal = self.process().await?;
        // Stop API loadtest routine
        token.cancel();
        // Refund remaining funds to the main wallet.
        self.refund().await?;

        Ok(Report {
            scenarios: journal.report(),
            api: api_handle.await?,
        })
    }

    /// Makes initial deposit to the main wallet.
    async fn prepare(&mut self) -> anyhow::Result<()> {
        // Create requested wallets and make initial deposit with the sufficient amount.
        let resources = self
            .scenarios
            .iter()
            .map(|x| x.0.requested_resources(&self.fees));

        // Create intermediate wallets and compute total amount to deposit and needed
        // balances for wallets.
        let total_fee = BigUint::from(Self::OPERATIONS_PER_WALLET) * &self.fees.zksync;

        let mut amount_to_deposit = &self.fees.zksync * BigUint::from(10_u64);
        let mut wallets = Vec::new();
        for resource in resources {
            let wallet_balance = resource.balance_per_wallet + &total_fee;
            let scenario_amount =
                (&wallet_balance + &total_fee) * BigUint::from(resource.wallets_amount);
            amount_to_deposit += scenario_amount;

            let scenario_wallets = wait_all_chunks(
                CHUNK_SIZES,
                (0..resource.wallets_amount).map(|_| {
                    TestWallet::new_random(
                        self.main_wallet.token_name().clone(),
                        self.monitor.clone(),
                        &self.web3_url,
                    )
                }),
            )
            .await;

            // Special case for erc20 tokens.
            if resource.has_deposits && !self.main_wallet.token_name().is_eth() {
                log::info!(
                    "Approving {} wallets for ERC20 deposits.",
                    scenario_wallets.len(),
                );

                for wallet in &scenario_wallets {
                    // Give some gas to make it possible to create Ethereum transactions.
                    let eth_balance =
                        closest_packable_fee_amount(&(&self.fees.eth * BigUint::from(2_u64)));
                    self.main_wallet
                        .transfer_to("ETH", eth_balance, wallet.address())
                        .await?;
                    wallet.approve_erc20_deposits().await?;
                }

                log::info!(
                    "All of {} wallets have been approved for deposits.",
                    scenario_wallets.len(),
                );
            }

            wallets.push((scenario_wallets, wallet_balance));
        }

        // Make deposit from Ethereum network to the zkSync one.
        let amount_to_deposit = closest_packable_token_amount(&amount_to_deposit);
        let l1_balance = self.main_wallet.l1_balance().await?;
        anyhow::ensure!(
            l1_balance > amount_to_deposit,
            "Not enough balance in the main wallet to perform this test, actual: {}, expected: {}",
            format_ether(&l1_balance),
            format_ether(&amount_to_deposit),
        );

        vlog::info!(
            "Deposit {} for main wallet",
            format_ether(&amount_to_deposit),
        );

        let priority_op = self.main_wallet.deposit(amount_to_deposit).await?;
        self.monitor
            .wait_for_priority_op(BlockStatus::Committed, &priority_op)
            .await?;

        // Now when deposits are done it is time to update account id.
        self.main_wallet.update_account_id().await?;
        anyhow::ensure!(
            self.main_wallet.account_id().is_some(),
            "Account ID was not set after deposit for main account"
        );

        // ...and change the main account pubkey.
        // We have to change pubkey after the deposit so we'll be able to use corresponding
        // `zkSync` account.
        let (tx, sign) = self
            .main_wallet
            .sign_change_pubkey(self.fees.zksync.clone())
            .await?;
        let tx_hash = self.monitor.send_tx(tx, sign).await?;
        self.monitor
            .wait_for_tx(BlockStatus::Committed, tx_hash)
            .await?;

        vlog::info!("Deposit phase completed");

        // Split the money from the main account between the intermediate wallets.
        for (scenario_index, (mut scenario_wallets, scenario_amount)) in
            wallets.into_iter().enumerate()
        {
            vlog::info!(
                "Preparing transactions for the initial transfer for `{}` scenario: \
                {} to will be send to each of {} new wallets",
                self.scenarios[scenario_index].0,
                format_ether(&scenario_amount),
                scenario_wallets.len()
            );

            let txs = wait_all_failsafe_chunks(
                "executor/prepare/sign_transfer",
                CHUNK_SIZES,
                scenario_wallets.iter().map(|wallet| {
                    let amount = closest_packable_token_amount(&scenario_amount);
                    self.main_wallet.sign_transfer(
                        wallet.address(),
                        amount,
                        self.fees.zksync.clone(),
                    )
                }),
            )
            .await?;

            // Preserve transactions order to prevent "nonce mismatch" errors.
            let tx_hashes = wait_all_failsafe_chunks(
                "executor/prepare/wait_for_tx/send_tx",
                &[1],
                txs.into_iter()
                    .map(|(tx, sign)| self.monitor.send_tx(tx, sign)),
            )
            .await?;

            wait_all_failsafe_chunks(
                "executor/prepare/wait_for_tx/committed",
                CHUNK_SIZES,
                tx_hashes
                    .into_iter()
                    .map(|tx_hash| self.monitor.wait_for_tx(BlockStatus::Committed, tx_hash)),
            )
            .await?;

            vlog::info!(
                "All the initial transfers for the `{}` scenario have been committed.",
                self.scenarios[scenario_index].0,
            );

            let tx_hashes = wait_all_failsafe_chunks(
                "executor/prepare/sign_change_pubkey",
                CHUNK_SIZES,
                scenario_wallets.iter_mut().map(|wallet| {
                    let fees = self.fees.clone();
                    let monitor = self.monitor.clone();
                    async move {
                        wallet.update_account_id().await?;

                        anyhow::ensure!(
                            wallet.account_id().is_some(),
                            "Account ID was not set after deposit for the account {}",
                            wallet.address().to_string()
                        );

                        let (tx, sign) = wallet.sign_change_pubkey(fees.zksync.clone()).await?;
                        monitor.send_tx(tx, sign).await
                    }
                }),
            )
            .await?;

            wait_all_failsafe_chunks(
                "executor/prepare/wait_for_tx/committed",
                CHUNK_SIZES,
                tx_hashes
                    .into_iter()
                    .map(|tx_hash| self.monitor.wait_for_tx(BlockStatus::Committed, tx_hash)),
            )
            .await?;

            let scenario_handle = &mut self.scenarios[scenario_index];
            scenario_handle
                .0
                .prepare(&self.monitor, &self.fees, &scenario_wallets)
                .await?;
            scenario_handle.1 = scenario_wallets;

            vlog::info!(
                "All the preparation steps for the `{}` scenario have been finished.",
                self.scenarios[scenario_index].0,
            );
        }

        vlog::info!("Awaiting for pending tasks verification...",);
        self.monitor.wait_for_verify().await;
        Ok(())
    }

    /// Performs main step of the load tests.
    async fn process(&mut self) -> anyhow::Result<Journal> {
        vlog::info!("Starting TPS measuring...");
        let monitor = self.monitor.clone();
        monitor.start().await;

        // Run scenarios concurrently.
        let fees = self.fees.clone();
        wait_all_failsafe(
            "executor/process",
            self.scenarios
                .iter_mut()
                .map(|(scenario, wallets)| scenario.run(&monitor, &fees, wallets)),
        )
        .await?;
        self.monitor.wait_for_verify().await;

        let logs = self.monitor.finish().await;
        vlog::info!("TPS measuring finished...");
        Ok(logs)
    }

    /// Returns the remaining funds to the main wallet.
    async fn refund(&mut self) -> anyhow::Result<()> {
        vlog::info!("Refunding the remaining tokens to the main wallet.");

        self.main_wallet.refresh_nonce().await?;
        // Transfer the remaining balances of the intermediate wallets into the main one.
        for (scenario, scenario_wallets) in &mut self.scenarios {
            let monitor = self.monitor.clone();
            let fees = self.fees.clone();
            scenario
                .finalize(&monitor, &fees, &scenario_wallets)
                .await?;

            let main_address = self.main_wallet.address();
            let txs_queue = wait_all_failsafe_chunks(
                "executor/refund/sign_transfer",
                CHUNK_SIZES,
                scenario_wallets.iter().map(|wallet| {
                    let zksync_fee = fees.zksync.clone();
                    async move {
                        wallet.refresh_nonce().await?;
                        let balance = wallet.balance(BlockStatus::Committed).await?;
                        // Make transfer back only if wallet has enough balance.
                        if balance > zksync_fee {
                            let withdraw_amount =
                                closest_packable_token_amount(&(balance - &zksync_fee));
                            let tx = wallet
                                .sign_transfer(
                                    main_address,
                                    withdraw_amount.clone(),
                                    zksync_fee.clone(),
                                )
                                .await?;

                            Ok(Some(tx)) as anyhow::Result<_>
                        } else {
                            Ok(None)
                        }
                    }
                }),
            )
            .await?;

            let tx_hashes = wait_all_failsafe_chunks(
                "executor/refund/send_tx",
                CHUNK_SIZES,
                txs_queue
                    .into_iter()
                    .filter_map(|x| x)
                    .map(|(tx, sign)| monitor.send_tx(tx, sign)),
            )
            .await?;

            wait_all_failsafe_chunks(
                "executor/refund/wait_for_tx/committed",
                CHUNK_SIZES,
                tx_hashes
                    .into_iter()
                    .map(|tx_hash| monitor.wait_for_tx(BlockStatus::Committed, tx_hash)),
            )
            .await?;

            for wallet in scenario_wallets {
                // Refund remaining erc20 tokens to the main wallet
                if !wallet.token_name().is_eth() {
                    let balance = wallet.erc20_balance().await?;
                    if balance > self.fees.eth {
                        let amount = balance - &self.fees.eth;
                        wallet
                            .transfer_to(
                                wallet.token_name().clone(),
                                closest_packable_token_amount(&amount),
                                main_address,
                            )
                            .await?;
                    }
                }
                // Move remaining gas to the main wallet.
                let balance = wallet.eth_balance().await?;
                if balance > self.fees.eth {
                    let amount = balance - &self.fees.eth;
                    wallet
                        .transfer_to("ETH", closest_packable_token_amount(&amount), main_address)
                        .await?;
                }
            }
        }

        // Withdraw remaining balance from the zkSync network back to the Ethereum one.
        let main_wallet_balance = self.main_wallet.balance(BlockStatus::Committed).await?;
        if main_wallet_balance > self.fees.zksync {
            vlog::info!(
                "Main wallet has {} balance, making refund...",
                format_ether(&main_wallet_balance)
            );

            let withdraw_amount =
                closest_packable_token_amount(&(main_wallet_balance - &self.fees.zksync));
            let (tx, sign) = self
                .main_wallet
                .sign_withdraw(withdraw_amount, self.fees.zksync.clone())
                .await?;
            self.monitor.send_tx(tx, sign).await?;
        }

        self.monitor.wait_for_verify().await;

        Ok(())
    }
}<|MERGE_RESOLUTION|>--- conflicted
+++ resolved
@@ -98,14 +98,9 @@
         let default_fee = main_wallet.sufficient_fee().await?;
         let fees = Fees::from_config(&config.network, default_fee);
 
-<<<<<<< HEAD
+        vlog::info!("Token is {}", main_wallet.token_name());
         vlog::info!("Eth fee is {}", format_ether(&fees.eth));
         vlog::info!("zkSync fee is {}", format_ether(&fees.zksync));
-=======
-        log::info!("Token is {}", main_wallet.token_name());
-        log::info!("Eth fee is {}", format_ether(&fees.eth));
-        log::info!("zkSync fee is {}", format_ether(&fees.zksync));
->>>>>>> 6a56c160
 
         let api_tests = api::run(monitor.clone());
 
@@ -173,7 +168,7 @@
 
             // Special case for erc20 tokens.
             if resource.has_deposits && !self.main_wallet.token_name().is_eth() {
-                log::info!(
+                vlog::info!(
                     "Approving {} wallets for ERC20 deposits.",
                     scenario_wallets.len(),
                 );
@@ -188,7 +183,7 @@
                     wallet.approve_erc20_deposits().await?;
                 }
 
-                log::info!(
+                vlog::info!(
                     "All of {} wallets have been approved for deposits.",
                     scenario_wallets.len(),
                 );
