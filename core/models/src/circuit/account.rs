--- conflicted
+++ resolved
@@ -2,33 +2,24 @@
 
 use crate::franklin_crypto::alt_babyjubjub::JubjubEngine;
 use crate::franklin_crypto::bellman::pairing::ff::{Field, PrimeField, PrimeFieldRepr};
-use crate::franklin_crypto::bellman::pairing::{Engine};
+use crate::franklin_crypto::bellman::pairing::Engine;
 
 use crate::franklin_crypto::bellman::pairing::bn256::{Bn256, Fr};
-use crate::franklin_crypto::rescue::{RescueEngine};
+use crate::franklin_crypto::rescue::RescueEngine;
 use crate::merkle_tree::hasher::Hasher;
-use crate::merkle_tree::{PedersenHasher, SparseMerkleTree, RescueHasher};
+use crate::merkle_tree::{PedersenHasher, RescueHasher, SparseMerkleTree};
 use crate::primitives::{GetBits, GetBitsFixed};
 
-<<<<<<< HEAD
 // pub type CircuitAccountTree = SparseMerkleTree<CircuitAccount<Bn256>, Fr, PedersenHasher<Bn256>>;
 // pub type CircuitBalanceTree = SparseMerkleTree<Balance<Bn256>, Fr, PedersenHasher<Bn256>>;
 
 pub type CircuitAccountTree = SparseMerkleTree<CircuitAccount<Bn256>, Fr, RescueHasher<Bn256>>;
 pub type CircuitBalanceTree = SparseMerkleTree<Balance<Bn256>, Fr, RescueHasher<Bn256>>;
 
-
+#[derive(Clone)]
 pub struct CircuitAccount<E: RescueEngine> {
     // pub subtree: SparseMerkleTree<Balance<E>, E::Fr, PedersenHasher<E>>,
     pub subtree: SparseMerkleTree<Balance<E>, E::Fr, RescueHasher<E>>,
-=======
-pub type CircuitAccountTree = SparseMerkleTree<CircuitAccount<Bn256>, Fr, PedersenHasher<Bn256>>;
-pub type CircuitBalanceTree = SparseMerkleTree<Balance<Bn256>, Fr, PedersenHasher<Bn256>>;
-
-#[derive(Clone)]
-pub struct CircuitAccount<E: JubjubEngine> {
-    pub subtree: SparseMerkleTree<Balance<E>, E::Fr, PedersenHasher<E>>,
->>>>>>> 7bc3b09b
     pub nonce: E::Fr,
     pub pub_key_hash: E::Fr,
     pub address: E::Fr,
@@ -36,7 +27,11 @@
 
 impl<E: RescueEngine> GetBits for CircuitAccount<E> {
     fn get_bits_le(&self) -> Vec<bool> {
-        debug_assert_eq!(params::FR_BIT_WIDTH, E::Fr::NUM_BITS as usize, "FR bit width is not equal to field bit width");
+        debug_assert_eq!(
+            params::FR_BIT_WIDTH,
+            E::Fr::NUM_BITS as usize,
+            "FR bit width is not equal to field bit width"
+        );
         let mut leaf_content = Vec::new();
 
         leaf_content.extend(self.nonce.get_bits_le_fixed(params::NONCE_BIT_WIDTH)); //32
@@ -74,7 +69,6 @@
         //     .hash_bits(subtree_hash_input_bits.into_iter())
         //     .get_bits_le_fixed(params::FR_BIT_WIDTH);
 
-
         // state_tree_hash_bits.resize(params::FR_BIT_WIDTH_PADDED, false);
 
         let mut state_tree_hash_bits = state_root.get_bits_le_fixed(params::FR_BIT_WIDTH);
@@ -106,14 +100,11 @@
     // }
 
     fn get_state_root(&self) -> E::Fr {
-        let balance_root = self
-            .subtree
-            .root_hash();
+        let balance_root = self.subtree.root_hash();
 
         let state_root_padding = E::Fr::zero();
 
-        self
-            .subtree
+        self.subtree
             .hasher
             .hash_elements(vec![balance_root, state_root_padding])
     }
@@ -139,7 +130,8 @@
     fn get_bits_le(&self) -> Vec<bool> {
         let mut leaf_content = Vec::new();
         leaf_content.extend(self.value.get_bits_le_fixed(params::BALANCE_BIT_WIDTH));
-        assert!(params::BALANCE_BIT_WIDTH < E::Fr::CAPACITY as usize, 
+        assert!(
+            params::BALANCE_BIT_WIDTH < E::Fr::CAPACITY as usize,
             "due to algebraic nature of the hash we should not overflow the capacity"
         );
 
