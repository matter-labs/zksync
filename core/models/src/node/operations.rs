use super::AccountId;
use super::FranklinTx;
use super::tx::TxSignature;
use crate::node::{
    pack_fee_amount, pack_token_amount,
    unpack_fee_amount, unpack_token_amount, Deposit, FullExit, Close, Transfer, Withdraw, FranklinPriorityOp
};
use super::AccountAddress;
use crate::params::FR_ADDRESS_LEN;
use crate::primitives::{
    bytes_slice_to_uint128, bytes_slice_to_uint32,
    bytes32_from_slice,
    u128_to_bigdecimal, big_decimal_to_u128
};
use bigdecimal::BigDecimal;
use ethabi::{decode, ParamType};
use web3::types::{Address, U256};
use std::convert::TryFrom;

pub const TX_TYPE_BYTES_LENGTH: usize = 1;
pub const ACCOUNT_ID_BYTES_LENGTH: usize = 3;
pub const TOKEN_BYTES_LENGTH: usize = 2;
pub const FULL_AMOUNT_BYTES_LENGTH: usize = 16;
pub const FEE_BYTES_LENGTH: usize = 2;
pub const ETH_ADDR_BYTES_LENGTH: usize = 20;
pub const PACKED_AMOUNT_BYTES_LENGTH: usize = 3;
pub const NONCE_BYTES_LENGTH: usize = 4;
pub const SIGNATURE_R_BYTES_LENGTH: usize = 32;
pub const SIGNATURE_S_BYTES_LENGTH: usize = 32;
pub const PUBKEY_PACKED_BYTES_LENGTH: usize = 32;

#[derive(Debug, Clone, Serialize, Deserialize)]
pub struct DepositOp {
    pub priority_op: Deposit,
    pub account_id: AccountId,
}

impl DepositOp {
    pub const CHUNKS: usize = 6;
    pub const OP_CODE: u8 = 0x01;
    pub const OP_LENGTH: usize = 41;

    fn get_public_data(&self) -> Vec<u8> {
        let mut data = Vec::new();
        data.push(Self::OP_CODE); // opcode
        data.extend_from_slice(&self.account_id.to_be_bytes()[1..]);
        data.extend_from_slice(&self.priority_op.token.to_be_bytes());
        data.extend_from_slice(&big_decimal_to_u128(&self.priority_op.amount).to_be_bytes());
        data.extend_from_slice(&self.priority_op.account.data);
        data.resize(Self::CHUNKS * 8, 0x00);
        data
    }

    pub fn from_bytes(bytes: &[u8]) -> Option<Self> {
        if bytes.len() != Self::OP_LENGTH {
            return None;
        }
        let pre_length = 0;
        Some(Self {
            priority_op: Deposit::from_bytes(bytes)?,
            account_id: bytes_slice_to_uint32(
                &bytes[pre_length..pre_length + ACCOUNT_ID_BYTES_LENGTH],
            )?,
        })
        // let mut dec = decode(
        //     &[
        //         ParamType::Uint(ACCOUNT_ID_BYTES_LENGTH * 8),  // account id
        //         ParamType::Uint(TOKEN_BYTES_LENGTH * 8),       // token
        //         ParamType::Uint(FULL_AMOUNT_BYTES_LENGTH * 8), // full amount
        //         ParamType::FixedBytes(FR_ADDRESS_LEN),         // new pubkey hash
        //     ],
        //     &bytes,
        // )
        // .ok()?;

        // let acc_id = dec
        // .remove(0)
        // .to_uint()
        // .as_ref()
        // .map(|ui| U256::as_u32(ui))?;

        // let token = dec
        // .remove(0)
        // .to_uint()
        // .as_ref()
        // .map(
        //     |ui| u16::try_from(
        //         U256::as_u32(ui)
        //     ).ok()
        // )??;

        // let amount = dec
        // .remove(0)
        // .to_uint()
        // .as_ref()
        // .map(
        //     |ui| u128_to_bigdecimal(U256::as_u128(ui))
        // )?;

        // let address = AccountAddress::from_bytes(
        //     dec
        //     .remove(0)
        //     .to_bytes()?
        //     .as_slice()
        // )
        // .ok()?;

        // Some(Self {
        //     priority_op: Deposit {
        //         sender: Address::zero(), // In current circuit there is no sender in deposit pubdata
        //         token: token,
        //         amount: amount,
        //         account: address
        //     },
        //     account_id: acc_id,
        // })
    }
}

#[derive(Debug, Clone, Serialize, Deserialize)]
pub struct NoopOp {}

impl NoopOp {
    pub const CHUNKS: usize = 1;
    pub const OP_CODE: u8 = 0x00;
    pub const OP_LENGTH: usize = 0;

    pub fn from_bytes(bytes: &[u8]) -> Option<Self> {
        if bytes != [0, 0, 0, 0, 0, 0, 0, 0] {
            return None;
        }
        Some(Self {})
    }
}

#[derive(Debug, Clone, Serialize, Deserialize)]
pub struct TransferToNewOp {
    pub tx: Transfer,
    pub from: AccountId,
    pub to: AccountId,
}

impl TransferToNewOp {
    pub const CHUNKS: usize = 5;
    pub const OP_CODE: u8 = 0x02;
    pub const OP_LENGTH: usize = 33;

    fn get_public_data(&self) -> Vec<u8> {
        let mut data = Vec::new();
        data.push(Self::OP_CODE); // opcode
        data.extend_from_slice(&self.from.to_be_bytes()[1..]);
        data.extend_from_slice(&self.tx.token.to_be_bytes());
        data.extend_from_slice(&pack_token_amount(&self.tx.amount));
        data.extend_from_slice(&self.tx.to.data);
        data.extend_from_slice(&self.to.to_be_bytes()[1..]);
        data.extend_from_slice(&pack_fee_amount(&self.tx.fee));
        data.resize(Self::CHUNKS * 8, 0x00);
        data
    }

    pub fn from_bytes(bytes: &[u8]) -> Option<Self> {
        if bytes.len() != Self::OP_LENGTH {
            return None;
        }
        let from_pre_length = 0;
        let to_pre_length = ACCOUNT_ID_BYTES_LENGTH
            + TOKEN_BYTES_LENGTH
            + PACKED_AMOUNT_BYTES_LENGTH
            + FR_ADDRESS_LEN;
        Some(Self {
            tx: Transfer::from_transfer_to_new_bytes(bytes)?,
            from: bytes_slice_to_uint32(
                &bytes[from_pre_length..from_pre_length + ACCOUNT_ID_BYTES_LENGTH],
            )?,
            to: bytes_slice_to_uint32(
                &bytes[to_pre_length..to_pre_length + ACCOUNT_ID_BYTES_LENGTH],
            )?,
        })
        // let mut dec = decode(
        //     &[
        //         ParamType::Uint(ACCOUNT_ID_BYTES_LENGTH * 8),       // from account id
        //         ParamType::Uint(TOKEN_BYTES_LENGTH * 8),            // token
        //         ParamType::Uint(FULL_AMOUNT_BYTES_LENGTH * 8),      // amount
        //         ParamType::FixedBytes(PACKED_AMOUNT_BYTES_LENGTH),  // new pubkey hash
        //         ParamType::Uint(ACCOUNT_ID_BYTES_LENGTH * 8),       // to account id
        //         ParamType::FixedBytes(FEE_BYTES_LENGTH),            // fee
        //     ],
        //     &bytes,
        // )
        // .ok()?;

        // let from_acc_id = dec
        // .remove(0)
        // .to_uint()
        // .as_ref()
        // .map(|ui| U256::as_u32(ui))?;

        // let token = dec
        // .remove(0)
        // .to_uint()
        // .as_ref()
        // .map(
        //     |ui| u16::try_from(
        //         U256::as_u32(ui)
        //     ).ok()
        // )??;

        // let amount = unpack_token_amount(
        //     dec
        //     .remove(0)
        //     .to_bytes()?
        //     .as_slice()
        // )?;

        // let to_address = AccountAddress::from_bytes(
        //     dec
        //     .remove(0)
        //     .to_bytes()?
        //     .as_slice()
        // )
        // .ok()?;

        // let to_acc_id = dec
        // .remove(0)
        // .to_uint()
        // .as_ref()
        // .map(|ui| U256::as_u32(ui))?;

        // let fee = unpack_fee_amount(
        //     dec
        //     .remove(0)
        //     .to_bytes()?
        //     .as_slice()
        // )?;

        // Some(Self {
        //     tx: Transfer {
        //         from: AccountAddress::zero(),      // From pubdata its unknown
        //         to: to_address,
        //         token: token,
        //         amount: amount,
        //         fee: fee,
        //         nonce: 0,                          // From pubdata its unknown
        //         signature: TxSignature::default(), // From pubdata its unknown
        //     },
        //     from: from_acc_id,
        //     to: to_acc_id,
        // })
    }
}

#[derive(Debug, Clone, Serialize, Deserialize)]
pub struct TransferOp {
    pub tx: Transfer,
    pub from: AccountId,
    pub to: AccountId,
}

impl TransferOp {
    pub const CHUNKS: usize = 2;
    pub const OP_CODE: u8 = 0x05;
    pub const OP_LENGTH: usize = 13;

    fn get_public_data(&self) -> Vec<u8> {
        let mut data = Vec::new();
        data.push(Self::OP_CODE); // opcode
        data.extend_from_slice(&self.from.to_be_bytes()[1..]);
        data.extend_from_slice(&self.tx.token.to_be_bytes());
        data.extend_from_slice(&self.to.to_be_bytes()[1..]);
        data.extend_from_slice(&pack_token_amount(&self.tx.amount));
        data.extend_from_slice(&pack_fee_amount(&self.tx.fee));
        data.resize(Self::CHUNKS * 8, 0x00);
        data
    }

    pub fn from_bytes(bytes: &[u8]) -> Option<Self> {
        if bytes.len() != Self::OP_LENGTH {
            return None;
        }
        let from_pre_length = 0;
        let to_pre_length = ACCOUNT_ID_BYTES_LENGTH + TOKEN_BYTES_LENGTH;
        Some(Self {
            tx: Transfer::from_transfer_bytes(bytes)?,
            from: bytes_slice_to_uint32(
                &bytes[from_pre_length..from_pre_length + ACCOUNT_ID_BYTES_LENGTH],
            )?,
            to: bytes_slice_to_uint32(
                &bytes[to_pre_length..to_pre_length + ACCOUNT_ID_BYTES_LENGTH],
            )?,
        })
        // let mut dec = decode(
        //     &[
        //         ParamType::Uint(ACCOUNT_ID_BYTES_LENGTH * 8),       // from account id
        //         ParamType::Uint(TOKEN_BYTES_LENGTH * 8),            // token
        //         ParamType::Uint(ACCOUNT_ID_BYTES_LENGTH * 8),       // to account id
        //         ParamType::FixedBytes(PACKED_AMOUNT_BYTES_LENGTH),  // amount
        //         ParamType::FixedBytes(FEE_BYTES_LENGTH),            // fee
        //     ],
        //     &bytes,
        // )
        // .ok()?;

        // let from_acc_id = dec
        // .remove(0)
        // .to_uint()
        // .as_ref()
        // .map(|ui| U256::as_u32(ui))?;

        // let token = dec
        // .remove(0)
        // .to_uint()
        // .as_ref()
        // .map(
        //     |ui| u16::try_from(
        //         U256::as_u32(ui)
        //     ).ok()
        // )??;

        // let to_acc_id = dec
        // .remove(0)
        // .to_uint()
        // .as_ref()
        // .map(|ui| U256::as_u32(ui))?;

        // let amount = unpack_token_amount(
        //     dec
        //     .remove(0)
        //     .to_bytes()?
        //     .as_slice()
        // )?;

        // let fee = unpack_fee_amount(
        //     dec
        //     .remove(0)
        //     .to_bytes()?
        //     .as_slice()
        // )?;

        // Some(Self {
        //     tx: Transfer {
        //         from: AccountAddress::zero(),      // From pubdata its unknown
        //         to: AccountAddress::zero(),        // From pubdata its unknown
        //         token: token,
        //         amount: amount,
        //         fee: fee,
        //         nonce: 0,                          // From pubdata its unknown
        //         signature: TxSignature::default(), // From pubdata its unknown
        //     },
        //     from: from_acc_id,
        //     to: to_acc_id,
        // })
    }
}

#[derive(Debug, Clone, Serialize, Deserialize)]
pub struct WithdrawOp {
    pub tx: Withdraw,
    pub account_id: AccountId,
}

impl WithdrawOp {
    pub const CHUNKS: usize = 6;
    pub const OP_CODE: u8 = 0x03;
    pub const OP_LENGTH: usize = 43;

    fn get_public_data(&self) -> Vec<u8> {
        let mut data = Vec::new();
        data.push(Self::OP_CODE); // opcode
        data.extend_from_slice(&self.account_id.to_be_bytes()[1..]);
        data.extend_from_slice(&self.tx.token.to_be_bytes());
        data.extend_from_slice(&big_decimal_to_u128(&self.tx.amount).to_be_bytes());
        data.extend_from_slice(&pack_fee_amount(&self.tx.fee));
        data.extend_from_slice(self.tx.eth_address.as_bytes());
        data.resize(Self::CHUNKS * 8, 0x00);
        data
    }

    pub fn from_bytes(bytes: &[u8]) -> Option<Self> {
        if bytes.len() != Self::OP_LENGTH {
            return None;
        }
        let pre_length = 0;
        Some(Self {
            tx: Withdraw::from_bytes(bytes)?,
            account_id: bytes_slice_to_uint32(
                &bytes[pre_length..pre_length + ACCOUNT_ID_BYTES_LENGTH],
            )?,
        })
        // let mut dec = decode(
        //     &[
        //         ParamType::Uint(ACCOUNT_ID_BYTES_LENGTH * 8),       // account id
        //         ParamType::Uint(TOKEN_BYTES_LENGTH * 8),            // token
        //         ParamType::Uint(FULL_AMOUNT_BYTES_LENGTH * 8),      // amount
        //         ParamType::FixedBytes(FEE_BYTES_LENGTH),            // fee
        //         ParamType::Address,                                 // eth address
        //     ],
        //     &bytes,
        // )
        // .ok()?;

        // let acc_id = dec
        // .remove(0)
        // .to_uint()
        // .as_ref()
        // .map(|ui| U256::as_u32(ui))?;

        // let token = dec
        // .remove(0)
        // .to_uint()
        // .as_ref()
        // .map(
        //     |ui| u16::try_from(
        //         U256::as_u32(ui)
        //     ).ok()
        // )??;

        // let amount = dec
        // .remove(0)
        // .to_uint()
        // .as_ref()
        // .map(
        //     |ui| u128_to_bigdecimal(U256::as_u128(ui))
        // )?;

        // let fee = unpack_fee_amount(
        //     dec
        //     .remove(0)
        //     .to_bytes()?
        //     .as_slice()
        // )?;

        // let eth_address = dec
        // .remove(0)
        // .to_address()?;

        // Some(Self {
        //     tx: Withdraw {
        //         account: AccountAddress::zero(),   // From pubdata its unknown
        //         eth_address: eth_address,
        //         token: token,
        //         amount: amount,
        //         fee: fee,
        //         nonce: 0,                          // From pubdata its unknown
        //         signature: TxSignature::default(), // From pubdata its unknown
        //     },
        //     account_id: acc_id,
        // })
    }
}

#[derive(Debug, Clone, Serialize, Deserialize)]
pub struct CloseOp {
    pub tx: Close,
    pub account_id: AccountId,
}

impl CloseOp {
    pub const CHUNKS: usize = 1;
    pub const OP_CODE: u8 = 0x04;
    pub const OP_LENGTH: usize = 3;

    fn get_public_data(&self) -> Vec<u8> {
        let mut data = Vec::new();
        data.push(Self::OP_CODE); // opcode
        data.extend_from_slice(&self.account_id.to_be_bytes()[1..]);
        data.resize(Self::CHUNKS * 8, 0x00);
        data
    }

    pub fn from_bytes(bytes: &[u8]) -> Option<Self> {
        if bytes.len() != Self::OP_LENGTH {
            return None;
        }
        let pre_length = 0;
        Some(Self {
            tx: Close::from_bytes(bytes)?,
            account_id: bytes_slice_to_uint32(
                &bytes[pre_length..pre_length + ACCOUNT_ID_BYTES_LENGTH],
            )?,
        })
        // let mut dec = decode(
        //     &[
        //         ParamType::Uint(ACCOUNT_ID_BYTES_LENGTH * 8),       // account id
        //     ],
        //     &bytes,
        // )
        // .ok()?;

        // let acc_id = dec
        // .remove(0)
        // .to_uint()
        // .as_ref()
        // .map(|ui| U256::as_u32(ui))?;

        // Some(Self {
        //     tx: Close{
        //         account: AccountAddress::zero(),   // From pubdata its unknown
        //         nonce: 0,                          // From pubdata its unknown
        //         signature: TxSignature::default(), // From pubdata its unknown
        //     },
        //     account_id: acc_id,
        // })
    }
}

#[derive(Debug, Clone, Serialize, Deserialize)]
pub struct FullExitOp {
    pub priority_op: FullExit,
    pub account_data: Option<(AccountId, BigDecimal)>,
}

impl FullExitOp {
    pub const CHUNKS: usize = 18;
    pub const OP_CODE: u8 = 0x06;
    pub const OP_LENGTH: usize = 141;

    fn get_public_data(&self) -> Vec<u8> {
        let mut data = Vec::new();
        data.push(Self::OP_CODE); // opcode
        let (account_id, amount) = self.account_data.clone().unwrap_or_default();
        data.extend_from_slice(&account_id.to_be_bytes()[1..]);
        data.extend_from_slice(&*self.priority_op.packed_pubkey);
        data.extend_from_slice(self.priority_op.eth_address.as_bytes());
        data.extend_from_slice(&self.priority_op.token.to_be_bytes());
        data.extend_from_slice(&self.priority_op.nonce.to_be_bytes());
        data.extend_from_slice(&*self.priority_op.signature_r);
        data.extend_from_slice(&*self.priority_op.signature_s);
        data.extend_from_slice(&big_decimal_to_u128(&amount).to_be_bytes());
        data.resize(Self::CHUNKS * 8, 0x00);
        data
    }

    pub fn from_bytes(bytes: &[u8]) -> Option<Self> {
        if bytes.len() != Self::OP_LENGTH {
            return None;
        }
        let acc_id_pre_length = 0;
        let to_pre_length = ACCOUNT_ID_BYTES_LENGTH
            + PUBKEY_PACKED_BYTES_LENGTH
            + ETH_ADDR_BYTES_LENGTH
            + TOKEN_BYTES_LENGTH
            + NONCE_BYTES_LENGTH
            + SIGNATURE_R_BYTES_LENGTH
            + SIGNATURE_S_BYTES_LENGTH;

        let acc_id = bytes_slice_to_uint32(
            &bytes[acc_id_pre_length..acc_id_pre_length + ACCOUNT_ID_BYTES_LENGTH],
        )?;
        let amount = u128_to_bigdecimal(bytes_slice_to_uint128(
            &bytes[to_pre_length..to_pre_length + FULL_AMOUNT_BYTES_LENGTH],
        )?);

        Some(Self {
            priority_op: FullExit::from_bytes(bytes)?,
            account_data: Some((acc_id, amount)),
        })
        // let mut dec = decode(
        //     &[
        //         ParamType::Uint(ACCOUNT_ID_BYTES_LENGTH * 8),      // account id
        //         ParamType::FixedBytes(PUBKEY_PACKED_BYTES_LENGTH), // pubkey
        //         ParamType::Address,                                // eth address
        //         ParamType::Uint(TOKEN_BYTES_LENGTH * 8),           // token
        //         ParamType::Uint(NONCE_BYTES_LENGTH * 8),           // nonce
        //         ParamType::FixedBytes(SIGNATURE_R_BYTES_LENGTH),   // sig r
        //         ParamType::FixedBytes(SIGNATURE_S_BYTES_LENGTH),   // sig s
        //         ParamType::Uint(FULL_AMOUNT_BYTES_LENGTH * 8),     // full amount
        //     ],
        //     &bytes,
        // )
        // .ok()?;

        // let acc_id = dec
        // .remove(0)
        // .to_uint()
        // .as_ref()
        // .map(|ui| U256::as_u32(ui))?;

        // let pubkey = Box::from(bytes32_from_slice(
        //     dec
        //     .remove(0)
        //     .to_bytes()?
        //     .as_slice()
        // )?);

        // let eth_address = dec
        // .remove(0)
        // .to_address()?;

        // let token = dec
        // .remove(0)
        // .to_uint()
        // .as_ref()
        // .map(
        //     |ui| u16::try_from(
        //         U256::as_u32(ui)
        //     ).ok()
        // )??;

        // let nonce = dec
        // .remove(0)
        // .to_uint()
        // .as_ref()
        // .map(
        //     |ui| U256::as_u32(ui)
        // )?;

        // let sig_r = Box::from(bytes32_from_slice(
        //     dec
        //         .remove(0)
        //         .to_bytes()?
        //         .as_slice()
        // )?);

        // let sig_s = Box::from(bytes32_from_slice(
        //     dec
        //         .remove(0)
        //         .to_bytes()?
        //         .as_slice()
        // )?);

        // let amount = dec
        // .remove(0)
        // .to_uint()
        // .as_ref()
        // .map(
        //     |ui| u128_to_bigdecimal(U256::as_u128(ui))
        // )?;

        // Some(Self {
        //     priority_op: FullExit {
        //         packed_pubkey: pubkey,
        //         eth_address: eth_address,
        //         token: token,
        //         nonce: nonce,
        //         signature_r: sig_r,
        //         signature_s: sig_s,
        //     },
        //     account_data: Some((acc_id, amount)),
        // })
    }
}

#[derive(Debug, Clone, Serialize, Deserialize)]
#[serde(tag = "type")]
pub enum FranklinOp {
<<<<<<< HEAD
    Deposit(Box<DepositOp>),
    TransferToNew(Box<TransferToNewOp>),
    Withdraw(Box<WithdrawOp>),
    Close(Box<CloseOp>),
    Transfer(Box<TransferOp>),
    FullExit(Box<FullExitOp>),
=======
    Noop(NoopOp),
    Deposit(DepositOp),
    TransferToNew(TransferToNewOp),
    Withdraw(WithdrawOp),
    Close(CloseOp),
    Transfer(TransferOp),
    FullExit(FullExitOp),
>>>>>>> 66076f5e
}

impl FranklinOp {
    pub fn chunks(&self) -> usize {
        match self {
            FranklinOp::Noop(_) => NoopOp::CHUNKS,
            FranklinOp::Deposit(_) => DepositOp::CHUNKS,
            FranklinOp::TransferToNew(_) => TransferToNewOp::CHUNKS,
            FranklinOp::Withdraw(_) => WithdrawOp::CHUNKS,
            FranklinOp::Close(_) => CloseOp::CHUNKS,
            FranklinOp::Transfer(_) => TransferOp::CHUNKS,
            FranklinOp::FullExit(_) => FullExitOp::CHUNKS,
        }
    }

    pub fn public_data(&self) -> Vec<u8> {
        match self {
            FranklinOp::Noop(_) => vec![],
            FranklinOp::Deposit(op) => op.get_public_data(),
            FranklinOp::TransferToNew(op) => op.get_public_data(),
            FranklinOp::Withdraw(op) => op.get_public_data(),
            FranklinOp::Close(op) => op.get_public_data(),
            FranklinOp::Transfer(op) => op.get_public_data(),
            FranklinOp::FullExit(op) => op.get_public_data(),
        }
    }

    pub fn chunks_by_op_number(op_type: &u8) -> Option<usize> {
        match *op_type {
            NoopOp::OP_CODE => Some(NoopOp::CHUNKS),
            DepositOp::OP_CODE => Some(DepositOp::CHUNKS),
            TransferToNewOp::OP_CODE => Some(TransferToNewOp::CHUNKS),
            WithdrawOp::OP_CODE => Some(WithdrawOp::CHUNKS),
            CloseOp::OP_CODE => Some(CloseOp::CHUNKS),
            TransferOp::OP_CODE => Some(TransferOp::CHUNKS),
            FullExitOp::OP_CODE => Some(FullExitOp::CHUNKS),
            _ => None,
        }
    }

    pub fn from_bytes(op_type: &u8, bytes: &[u8]) -> Option<Self> {
        match *op_type {
            NoopOp::OP_CODE => Some(FranklinOp::Noop(NoopOp::from_bytes(&bytes)?)),
            DepositOp::OP_CODE => Some(FranklinOp::Deposit(DepositOp::from_bytes(&bytes)?)),
            TransferToNewOp::OP_CODE => Some(FranklinOp::TransferToNew(
                TransferToNewOp::from_bytes(&bytes)?,
            )),
            WithdrawOp::OP_CODE => Some(FranklinOp::Withdraw(WithdrawOp::from_bytes(&bytes)?)),
            CloseOp::OP_CODE => Some(FranklinOp::Close(CloseOp::from_bytes(&bytes)?)),
            TransferOp::OP_CODE => Some(FranklinOp::Transfer(TransferOp::from_bytes(&bytes)?)),
            FullExitOp::OP_CODE => Some(FranklinOp::FullExit(FullExitOp::from_bytes(&bytes)?)),
            _ => None,
        }
    }

    pub fn public_data_length(op_type: &u8) -> Option<usize> {
        match *op_type {
            NoopOp::OP_CODE => Some(NoopOp::OP_LENGTH),
            DepositOp::OP_CODE => Some(DepositOp::OP_LENGTH),
            TransferToNewOp::OP_CODE => Some(TransferToNewOp::OP_LENGTH),
            WithdrawOp::OP_CODE => Some(WithdrawOp::OP_LENGTH),
            CloseOp::OP_CODE => Some(CloseOp::OP_LENGTH),
            TransferOp::OP_CODE => Some(TransferOp::OP_LENGTH),
            FullExitOp::OP_CODE => Some(FullExitOp::OP_LENGTH),
            _ => None,
        }
    }

    pub fn try_get_tx(&self) -> Option<FranklinTx> {
        match self {
            FranklinOp::Transfer(op) => Some(FranklinTx::Transfer(op.tx.clone())),
            FranklinOp::TransferToNew(op) => Some(FranklinTx::Transfer(op.tx.clone())),
            FranklinOp::Withdraw(op) => Some(FranklinTx::Withdraw(op.tx.clone())),
            FranklinOp::Close(op) => Some(FranklinTx::Close(op.tx.clone())),
            _ => None,
        }
    }

    pub fn try_get_priority_op(&self) -> Option<FranklinPriorityOp> {
        match self {
            FranklinOp::Deposit(op) => Some(FranklinPriorityOp::Deposit(op.priority_op.clone())),
            FranklinOp::FullExit(op) => Some(FranklinPriorityOp::FullExit(op.priority_op.clone())),
            _ => None,
        }
    }
}<|MERGE_RESOLUTION|>--- conflicted
+++ resolved
@@ -643,22 +643,12 @@
 #[derive(Debug, Clone, Serialize, Deserialize)]
 #[serde(tag = "type")]
 pub enum FranklinOp {
-<<<<<<< HEAD
     Deposit(Box<DepositOp>),
     TransferToNew(Box<TransferToNewOp>),
     Withdraw(Box<WithdrawOp>),
     Close(Box<CloseOp>),
     Transfer(Box<TransferOp>),
     FullExit(Box<FullExitOp>),
-=======
-    Noop(NoopOp),
-    Deposit(DepositOp),
-    TransferToNew(TransferToNewOp),
-    Withdraw(WithdrawOp),
-    Close(CloseOp),
-    Transfer(TransferOp),
-    FullExit(FullExitOp),
->>>>>>> 66076f5e
 }
 
 impl FranklinOp {
