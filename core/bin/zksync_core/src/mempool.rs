--- conflicted
+++ resolved
@@ -525,13 +525,8 @@
                     let tx_add_result = self.add_tx(*tx).await;
                     resp.send(tx_add_result).unwrap_or_default();
                 }
-<<<<<<< HEAD
-                MempoolRequest::NewTxsBatch(txs, eth_signatures, resp) => {
+                MempoolTransactionRequest::NewTxsBatch(txs, eth_signatures, resp) => {
                     let tx_add_result = self.add_batch(txs, eth_signatures).await;
-=======
-                MempoolTransactionRequest::NewTxsBatch(txs, eth_signature, resp) => {
-                    let tx_add_result = self.add_batch(txs, eth_signature).await;
->>>>>>> 3d83a995
                     resp.send(tx_add_result).unwrap_or_default();
                 }
             }
