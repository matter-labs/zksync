--- conflicted
+++ resolved
@@ -992,15 +992,10 @@
             chunks_left: self.pending_block.chunks_left,
             unprocessed_priority_op_before: self.pending_block.unprocessed_priority_op_before,
             pending_block_iteration: self.pending_block.pending_block_iteration,
-<<<<<<< HEAD
-            success_operations: self.pending_block.success_operations.clone(),
-            failed_txs: self.pending_block.failed_txs.clone(),
+            success_operations: new_success_operations,
+            failed_txs: new_failed_operations,
             previous_block_root_hash: self.pending_block.previous_block_root_hash,
             timestamp: self.pending_block.timestamp,
-=======
-            success_operations: new_success_operations,
-            failed_txs: new_failed_operations,
->>>>>>> 6fc4f947
         };
         let first_update_order_id = self.pending_block.stored_account_updates;
         let account_updates = self.pending_block.account_updates[first_update_order_id..].to_vec();
