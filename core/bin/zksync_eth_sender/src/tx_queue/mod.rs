// Workspace imports
use zksync_types::{ethereum::OperationType, BlockNumber, Operation};
// Local imports
<<<<<<< HEAD
use self::{counter_queue::CounterQueue, sparse_queue::SparseQueue};
use zksync_types::aggregated_operations::{AggregatedActionType, AggregatedOperation};
=======
use self::{
    counter_queue::CounterQueue, sparse_queue::SparseQueue,
    withdrawals_counter_queue::WithdrawalsCounterQueue,
};
>>>>>>> a85cd2ce

mod counter_queue;
mod sparse_queue;
mod withdrawals_counter_queue;

pub type RawTxData = Vec<u8>;

/// Representation of the transaction data stored in the queue.
/// This structure contains only essential fields required for the `eth_sender`
/// to create an actual operation.
#[derive(Debug, Clone)]
pub struct TxData {
    /// Type of the operation.
    pub op_type: AggregatedActionType,
    /// Not signed raw tx payload.
    pub raw: RawTxData,
<<<<<<< HEAD
    /// Optional zkSync operation.
    pub operation: (i64, AggregatedOperation),
=======
    /// zkSync operation.
    pub operation: Operation,
>>>>>>> a85cd2ce
}

impl PartialEq for TxData {
    fn eq(&self, other: &Self) -> bool {
        self.raw == other.raw
    }
}

impl TxData {
    /// Creates a new `TxData` object with the associated zkSync operation.
    pub fn from_operation(operation: (i64, AggregatedOperation), raw: RawTxData) -> Self {
        Self {
            op_type: operation.1.get_action_type(),
            raw,
            operation,
        }
    }
<<<<<<< HEAD
=======

    /// Obtains the corresponding block number from the transaction data.
    pub fn block(&self) -> BlockNumber {
        self.operation.block.block_number
    }
>>>>>>> a85cd2ce
}

/// `TxQueueBuilder` is a structure aiming to simplify the process
/// of restoring of the `TxQueue` state after restart.
/// This structure allows to configure the sub-queues state (amount of processed
/// operations).
#[derive(Debug)]
pub struct TxQueueBuilder {
    max_pending_txs: usize,
    sent_pending_txs: usize,

    aggregated_ops_count: usize,
}

impl TxQueueBuilder {
    /// Initializes queue building process.
    pub fn new(max_pending_txs: usize) -> Self {
        Self {
            max_pending_txs,
            sent_pending_txs: 0,
            aggregated_ops_count: 0,
        }
    }

    /// Sets the amount of transactions sent to the Ethereum blockchain, but not confirmed yet.
    pub fn with_sent_pending_txs(self, sent_pending_txs: usize) -> Self {
        Self {
            sent_pending_txs,
            ..self
        }
    }

    /// Sets the amount of operations sent for the `commit` queue.
    pub fn with_aggregated_ops_count(self, aggregated_ops_count: usize) -> Self {
        Self {
            aggregated_ops_count,
            ..self
        }
    }

    /// Finishes the queue building process.
    pub fn build(self) -> TxQueue {
        TxQueue {
            max_pending_txs: self.max_pending_txs,
            sent_pending_txs: self.sent_pending_txs,

<<<<<<< HEAD
            aggregated_operations: CounterQueue::new(self.aggregated_ops_count),
=======
            commit_operations: CounterQueue::new(self.commit_operations_count),
            verify_operations: SparseQueue::new(verify_operations_next_block),
            withdraw_operations: WithdrawalsCounterQueue::new(self.withdraw_operations_count),
>>>>>>> a85cd2ce
        }
    }
}

/// Transaction queue combines the underlying operations queues and determines
/// the transaction sending policy. It chooses the next operation to send out of
/// these queues, using the following rules:
///
/// 1. If the amount of sent transactions is equal to the `MAX_PENDING_TXS` value,
///   no transaction is yielded until some of already sent ones are committed.
/// 2. Otherwise, transactions are yielded according to the following policy:
///   - If `verify` queue contains elements, and `commit` operation with corresponding
///     ID is committed, the `verify` operation is yielded (meaning that `verify` operations
///     are prioritized unless the amount of sent `commit` and `verify` operations is equal:
///     if so, we should send the `commit` operation first).
///   - Otherwise, if `withdraw` queue contains elements, a `withdraw` operation is yielded.
///   - Otherwise, if `commit` queue is not empty, a `commit` operation is yielded.
/// 3. If all the queues are empty, no operation is returned.
#[derive(Debug)]
pub struct TxQueue {
    max_pending_txs: usize,
    sent_pending_txs: usize,

<<<<<<< HEAD
    aggregated_operations: CounterQueue<TxData>,
=======
    commit_operations: CounterQueue<TxData>,
    verify_operations: SparseQueue<TxData>,
    withdraw_operations: WithdrawalsCounterQueue,
>>>>>>> a85cd2ce
}

impl TxQueue {
    pub fn add_aggregate_operation(&mut self, aggregate_operation: TxData) {
        if let Some(TxData {
            operation: (id, _), ..
        }) = self.aggregated_operations.back()
        {
            if *id >= aggregate_operation.operation.0 {
                return;
            }
        }

<<<<<<< HEAD
        self.aggregated_operations.push_back(aggregate_operation);

        log::info!(
            "Adding operation to the queue. \
            Sent pending txs count: {}, \
            max pending txs count: {}, \
            size of op queue: {}",
            self.sent_pending_txs,
            self.max_pending_txs,
            self.aggregated_operations.len()
=======
    /// Adds the `withdraw` operation to the queue.
    pub fn add_withdraw_operation(&mut self, count: usize, withdraw_operation: TxData) {
        self.withdraw_operations
            .push_back(count, withdraw_operation);

        log::info!(
            "Adding withdrawals to the queue. \
            Sent pending txs count: {}, \
            max pending txs count: {}, \
            size of withdraw queue: {} \
            number of new withdrawals: {}",
            self.sent_pending_txs,
            self.max_pending_txs,
            self.withdraw_operations.len(),
            count
>>>>>>> a85cd2ce
        );
    }

    /// Returns a previously popped element to the front of the queue.
    pub fn return_popped(&mut self, element: TxData) {
        assert!(
            self.sent_pending_txs > 0,
            "No transactions are expected to be returned"
        );

        self.aggregated_operations.return_popped(element);

        // We've incremented the counter when transaction was popped.
        // Now it's returned and counter should be decremented back.
        self.sent_pending_txs -= 1;
    }

    /// Gets the next transaction to send, according to the transaction sending policy.
    /// For details, see the structure doc-comment.
    pub fn pop_front(&mut self) -> Option<TxData> {
        if self.sent_pending_txs >= self.max_pending_txs {
            return None;
        }

        // Get the next operation and increment the sent counter if needed.
        match self.get_next_operation() {
            Some(op) => {
                self.sent_pending_txs += 1;
                Some(op)
            }
            None => None,
        }
    }

    /// Obtains the next operation from the underlying queues.
    /// This method does not use/affect `sent_pending_tx` counter.
    fn get_next_operation(&mut self) -> Option<TxData> {
        // 1. Highest priority: verify operations.
        self.aggregated_operations.pop_front()
    }

    /// Notifies the queue about the transaction being confirmed on the Ethereum blockchain.
    /// Decrements the amount of transactions "in the fly".
    pub fn report_commitment(&mut self) {
        assert!(
            self.sent_pending_txs > 0,
            "No transactions are expected to be confirmed"
        );

        self.sent_pending_txs -= 1;
    }
}

#[cfg(test)]
mod tests {
    use super::*;
    use zksync_types::{block::Block, Action};

    fn get_tx_data(
        operation_type: OperationType,
        block_number: BlockNumber,
        raw: RawTxData,
    ) -> TxData {
        let block = Block::new_from_available_block_sizes(
            block_number,
            Default::default(),
            0,
            vec![],
            (0, 0),
            &[0],
            1_000_000.into(),
            1_500_000.into(),
        );

        let action = match operation_type {
            OperationType::Commit => Action::Commit,
            _ => Action::Verify {
                proof: Default::default(),
            },
        };

        let operation = Operation {
            id: None,
            action,
            block,
        };

        TxData::from_operation(operation_type, operation, raw)
    }

    /// Checks the basic workflow of the queue including adding several operations
    /// and retrieving them later.
    #[test]
    fn basic_operations() {
<<<<<<< HEAD
        todo!()
        // const MAX_IN_FLY: usize = 3;
        // const COMMIT_MARK: u8 = 0;
        // const VERIFY_MARK: u8 = 1;
        // const WITHDRAW_MARK: u8 = 2;
        //
        // let mut queue = TxQueueBuilder::new(MAX_IN_FLY).build();
        //
        // // Add 2 commit, 2 verify and 2 withdraw operations.
        // queue.add_commit_operation(TxData::from_raw(
        //     OperationType::Commit,
        //     vec![COMMIT_MARK, 0],
        // ));
        // queue.add_commit_operation(TxData::from_raw(
        //     OperationType::Commit,
        //     vec![COMMIT_MARK, 1],
        // ));
        // queue.add_verify_operation(
        //     1,
        //     TxData::from_raw(OperationType::Verify, vec![VERIFY_MARK, 0]),
        // );
        // queue.add_verify_operation(
        //     2,
        //     TxData::from_raw(OperationType::Verify, vec![VERIFY_MARK, 1]),
        // );
        // queue.add_withdraw_operation(TxData::from_raw(
        //     OperationType::Withdraw,
        //     vec![WITHDRAW_MARK, 0],
        // ));
        // queue.add_withdraw_operation(TxData::from_raw(
        //     OperationType::Withdraw,
        //     vec![WITHDRAW_MARK, 1],
        // ));
        //
        // // Retrieve the next {MAX_IN_FLY} operations.
        //
        // // The first operation should be `commit`, since we can't send `verify` before the commitment.
        // let op_1 = queue.pop_front().unwrap();
        // assert_eq!(op_1.raw, vec![COMMIT_MARK, 0]);
        //
        // // The second operation should be `verify`, since it has the highest priority.
        // let op_2 = queue.pop_front().unwrap();
        // assert_eq!(op_2.raw, vec![VERIFY_MARK, 0]);
        //
        // // The third operation should be `withdraw`, since it has higher priority than `commit`, and we can't
        // // send the `verify` before the corresponding `commit` operation.
        // let op_3 = queue.pop_front().unwrap();
        // assert_eq!(op_3.raw, vec![WITHDRAW_MARK, 0]);
        //
        // // After that we have {MAX_IN_FLY} operations, and `pop_front` should yield nothing.
        // assert_eq!(queue.pop_front(), None);
        //
        // // Report that one operation is completed.
        // queue.report_commitment();
        //
        // // Now we should obtain the next commit operation.
        // let op_4 = queue.pop_front().unwrap();
        // assert_eq!(op_4.raw, vec![COMMIT_MARK, 1]);
        //
        // // The limit should be met again, and nothing more should be yielded.
        // assert_eq!(queue.pop_front(), None);
        //
        // // Report the remaining three operations as completed.
        // assert_eq!(queue.sent_pending_txs, MAX_IN_FLY);
        // for _ in 0..MAX_IN_FLY {
        //     queue.report_commitment();
        // }
        // assert_eq!(queue.sent_pending_txs, 0);
        //
        // // Pop remaining operations.
        // let op_5 = queue.pop_front().unwrap();
        // assert_eq!(op_5.raw, vec![VERIFY_MARK, 1]);
        //
        // let op_6 = queue.pop_front().unwrap();
        // assert_eq!(op_6.raw, vec![WITHDRAW_MARK, 1]);
        //
        // // Though the limit is not met (2 txs in fly, and limit is 3), there should be no txs in the queue.
        // assert_eq!(queue.pop_front(), None);
        //
        // let pending_count = queue.sent_pending_txs;
        //
        // // Return the operation to the queue.
        // queue.return_popped(op_6);
        //
        // // Now, as we've returned tx to queue, pending count should be decremented.
        // assert_eq!(queue.sent_pending_txs, pending_count - 1);
        //
        // let op_6 = queue.pop_front().unwrap();
        // assert_eq!(op_6.raw, vec![WITHDRAW_MARK, 1]);
        //
        // // We've popped the tx once again, now pending count should be increased.
        // assert_eq!(queue.sent_pending_txs, pending_count);
=======
        const MAX_IN_FLY: usize = 3;
        const COMMIT_MARK: u8 = 0;
        const VERIFY_MARK: u8 = 1;
        const WITHDRAW_MARK: u8 = 2;

        let mut queue = TxQueueBuilder::new(MAX_IN_FLY).build();

        // Add 2 commit, 2 verify and 2 withdraw operations.
        queue.add_commit_operation(get_tx_data(OperationType::Commit, 1, vec![COMMIT_MARK, 0]));
        queue.add_commit_operation(get_tx_data(OperationType::Commit, 1, vec![COMMIT_MARK, 1]));
        queue.add_verify_operation(
            1,
            get_tx_data(OperationType::Verify, 1, vec![VERIFY_MARK, 0]),
        );
        queue.add_verify_operation(
            2,
            get_tx_data(OperationType::Verify, 1, vec![VERIFY_MARK, 1]),
        );
        queue.add_withdraw_operation(
            3,
            get_tx_data(OperationType::Withdraw, 1, vec![WITHDRAW_MARK, 0]),
        );
        queue.add_withdraw_operation(
            3,
            get_tx_data(OperationType::Withdraw, 1, vec![WITHDRAW_MARK, 1]),
        );

        // Retrieve the next {MAX_IN_FLY} operations.

        // The first operation should be `commit`, since we can't send `verify` before the commitment.
        let op_1 = queue.pop_front().unwrap();
        assert_eq!(op_1.raw, vec![COMMIT_MARK, 0]);

        // The second operation should be `verify`, since it has the highest priority.
        let op_2 = queue.pop_front().unwrap();
        assert_eq!(op_2.raw, vec![VERIFY_MARK, 0]);

        // The third operation should be `withdraw`, since it has higher priority than `commit`, and we can't
        // send the `verify` before the corresponding `commit` operation.
        let op_3 = queue.pop_front().unwrap();
        assert_eq!(op_3.raw, vec![WITHDRAW_MARK, 0]);

        // After that we have {MAX_IN_FLY} operations, and `pop_front` should yield nothing.
        assert_eq!(queue.pop_front(), None);

        // Report that one operation is completed.
        queue.report_commitment();
        let op_4 = queue.pop_front().unwrap();
        assert_eq!(op_4.raw, vec![WITHDRAW_MARK, 0]);

        // Report that one operation is completed.
        queue.report_commitment();

        let op_5 = queue.pop_front().unwrap();
        assert_eq!(op_5.raw, vec![WITHDRAW_MARK, 0]);

        // Report that one operation is completed.
        queue.report_commitment();

        // Now we should obtain the next commit operation.
        let op_6 = queue.pop_front().unwrap();
        assert_eq!(op_6.raw, vec![COMMIT_MARK, 1]);

        // The limit should be met again, and nothing more should be yielded.
        assert_eq!(queue.pop_front(), None);

        // Report the remaining three operations as completed.
        assert_eq!(queue.sent_pending_txs, MAX_IN_FLY);
        for _ in 0..MAX_IN_FLY {
            queue.report_commitment();
        }
        assert_eq!(queue.sent_pending_txs, 0);

        // Pop remaining operations.
        let op_7 = queue.pop_front().unwrap();
        assert_eq!(op_7.raw, vec![VERIFY_MARK, 1]);

        let op_8 = queue.pop_front().unwrap();
        assert_eq!(op_8.raw, vec![WITHDRAW_MARK, 1]);

        // Report the remaining three operations as completed.
        queue.report_commitment();
        queue.report_commitment();

        let op_8 = queue.pop_front().unwrap();
        assert_eq!(op_8.raw, vec![WITHDRAW_MARK, 1]);

        let op_9 = queue.pop_front().unwrap();
        assert_eq!(op_9.raw, vec![WITHDRAW_MARK, 1]);

        // Though the limit is not met (2 txs in fly, and limit is 3), there should be no txs in the queue.
        assert_eq!(queue.pop_front(), None);

        let pending_count = queue.sent_pending_txs;

        // Return the operation to the queue.
        queue.return_popped(op_9);

        // Now, as we've returned tx to queue, pending count should be decremented.
        assert_eq!(queue.sent_pending_txs, pending_count - 1);

        let op_10 = queue.pop_front().unwrap();
        assert_eq!(op_10.raw, vec![WITHDRAW_MARK, 1]);

        // We've popped the tx once again, now pending count should be increased.
        assert_eq!(queue.sent_pending_txs, pending_count);
>>>>>>> a85cd2ce
    }

    #[test]
    #[should_panic(expected = "No transactions are expected to be returned")]
    fn return_popped_empty() {
<<<<<<< HEAD
        todo!()
        // const MAX_IN_FLY: usize = 3;
        // const COMMIT_MARK: u8 = 0;
        //
        // let mut queue = TxQueueBuilder::new(MAX_IN_FLY).build();
        //
        // queue.return_popped(TxData::from_raw(
        //     OperationType::Commit,
        //     vec![COMMIT_MARK, 0],
        // ));
=======
        const MAX_IN_FLY: usize = 3;
        const COMMIT_MARK: u8 = 0;

        let mut queue = TxQueueBuilder::new(MAX_IN_FLY).build();

        queue.return_popped(get_tx_data(OperationType::Commit, 1, vec![COMMIT_MARK, 0]));
>>>>>>> a85cd2ce
    }
}<|MERGE_RESOLUTION|>--- conflicted
+++ resolved
@@ -1,15 +1,8 @@
 // Workspace imports
 use zksync_types::{ethereum::OperationType, BlockNumber, Operation};
 // Local imports
-<<<<<<< HEAD
 use self::{counter_queue::CounterQueue, sparse_queue::SparseQueue};
 use zksync_types::aggregated_operations::{AggregatedActionType, AggregatedOperation};
-=======
-use self::{
-    counter_queue::CounterQueue, sparse_queue::SparseQueue,
-    withdrawals_counter_queue::WithdrawalsCounterQueue,
-};
->>>>>>> a85cd2ce
 
 mod counter_queue;
 mod sparse_queue;
@@ -26,13 +19,8 @@
     pub op_type: AggregatedActionType,
     /// Not signed raw tx payload.
     pub raw: RawTxData,
-<<<<<<< HEAD
     /// Optional zkSync operation.
     pub operation: (i64, AggregatedOperation),
-=======
-    /// zkSync operation.
-    pub operation: Operation,
->>>>>>> a85cd2ce
 }
 
 impl PartialEq for TxData {
@@ -50,14 +38,6 @@
             operation,
         }
     }
-<<<<<<< HEAD
-=======
-
-    /// Obtains the corresponding block number from the transaction data.
-    pub fn block(&self) -> BlockNumber {
-        self.operation.block.block_number
-    }
->>>>>>> a85cd2ce
 }
 
 /// `TxQueueBuilder` is a structure aiming to simplify the process
@@ -104,13 +84,7 @@
             max_pending_txs: self.max_pending_txs,
             sent_pending_txs: self.sent_pending_txs,
 
-<<<<<<< HEAD
             aggregated_operations: CounterQueue::new(self.aggregated_ops_count),
-=======
-            commit_operations: CounterQueue::new(self.commit_operations_count),
-            verify_operations: SparseQueue::new(verify_operations_next_block),
-            withdraw_operations: WithdrawalsCounterQueue::new(self.withdraw_operations_count),
->>>>>>> a85cd2ce
         }
     }
 }
@@ -134,13 +108,7 @@
     max_pending_txs: usize,
     sent_pending_txs: usize,
 
-<<<<<<< HEAD
     aggregated_operations: CounterQueue<TxData>,
-=======
-    commit_operations: CounterQueue<TxData>,
-    verify_operations: SparseQueue<TxData>,
-    withdraw_operations: WithdrawalsCounterQueue,
->>>>>>> a85cd2ce
 }
 
 impl TxQueue {
@@ -154,7 +122,6 @@
             }
         }
 
-<<<<<<< HEAD
         self.aggregated_operations.push_back(aggregate_operation);
 
         log::info!(
@@ -165,23 +132,6 @@
             self.sent_pending_txs,
             self.max_pending_txs,
             self.aggregated_operations.len()
-=======
-    /// Adds the `withdraw` operation to the queue.
-    pub fn add_withdraw_operation(&mut self, count: usize, withdraw_operation: TxData) {
-        self.withdraw_operations
-            .push_back(count, withdraw_operation);
-
-        log::info!(
-            "Adding withdrawals to the queue. \
-            Sent pending txs count: {}, \
-            max pending txs count: {}, \
-            size of withdraw queue: {} \
-            number of new withdrawals: {}",
-            self.sent_pending_txs,
-            self.max_pending_txs,
-            self.withdraw_operations.len(),
-            count
->>>>>>> a85cd2ce
         );
     }
 
@@ -276,7 +226,6 @@
     /// and retrieving them later.
     #[test]
     fn basic_operations() {
-<<<<<<< HEAD
         todo!()
         // const MAX_IN_FLY: usize = 3;
         // const COMMIT_MARK: u8 = 0;
@@ -369,120 +318,11 @@
         //
         // // We've popped the tx once again, now pending count should be increased.
         // assert_eq!(queue.sent_pending_txs, pending_count);
-=======
-        const MAX_IN_FLY: usize = 3;
-        const COMMIT_MARK: u8 = 0;
-        const VERIFY_MARK: u8 = 1;
-        const WITHDRAW_MARK: u8 = 2;
-
-        let mut queue = TxQueueBuilder::new(MAX_IN_FLY).build();
-
-        // Add 2 commit, 2 verify and 2 withdraw operations.
-        queue.add_commit_operation(get_tx_data(OperationType::Commit, 1, vec![COMMIT_MARK, 0]));
-        queue.add_commit_operation(get_tx_data(OperationType::Commit, 1, vec![COMMIT_MARK, 1]));
-        queue.add_verify_operation(
-            1,
-            get_tx_data(OperationType::Verify, 1, vec![VERIFY_MARK, 0]),
-        );
-        queue.add_verify_operation(
-            2,
-            get_tx_data(OperationType::Verify, 1, vec![VERIFY_MARK, 1]),
-        );
-        queue.add_withdraw_operation(
-            3,
-            get_tx_data(OperationType::Withdraw, 1, vec![WITHDRAW_MARK, 0]),
-        );
-        queue.add_withdraw_operation(
-            3,
-            get_tx_data(OperationType::Withdraw, 1, vec![WITHDRAW_MARK, 1]),
-        );
-
-        // Retrieve the next {MAX_IN_FLY} operations.
-
-        // The first operation should be `commit`, since we can't send `verify` before the commitment.
-        let op_1 = queue.pop_front().unwrap();
-        assert_eq!(op_1.raw, vec![COMMIT_MARK, 0]);
-
-        // The second operation should be `verify`, since it has the highest priority.
-        let op_2 = queue.pop_front().unwrap();
-        assert_eq!(op_2.raw, vec![VERIFY_MARK, 0]);
-
-        // The third operation should be `withdraw`, since it has higher priority than `commit`, and we can't
-        // send the `verify` before the corresponding `commit` operation.
-        let op_3 = queue.pop_front().unwrap();
-        assert_eq!(op_3.raw, vec![WITHDRAW_MARK, 0]);
-
-        // After that we have {MAX_IN_FLY} operations, and `pop_front` should yield nothing.
-        assert_eq!(queue.pop_front(), None);
-
-        // Report that one operation is completed.
-        queue.report_commitment();
-        let op_4 = queue.pop_front().unwrap();
-        assert_eq!(op_4.raw, vec![WITHDRAW_MARK, 0]);
-
-        // Report that one operation is completed.
-        queue.report_commitment();
-
-        let op_5 = queue.pop_front().unwrap();
-        assert_eq!(op_5.raw, vec![WITHDRAW_MARK, 0]);
-
-        // Report that one operation is completed.
-        queue.report_commitment();
-
-        // Now we should obtain the next commit operation.
-        let op_6 = queue.pop_front().unwrap();
-        assert_eq!(op_6.raw, vec![COMMIT_MARK, 1]);
-
-        // The limit should be met again, and nothing more should be yielded.
-        assert_eq!(queue.pop_front(), None);
-
-        // Report the remaining three operations as completed.
-        assert_eq!(queue.sent_pending_txs, MAX_IN_FLY);
-        for _ in 0..MAX_IN_FLY {
-            queue.report_commitment();
-        }
-        assert_eq!(queue.sent_pending_txs, 0);
-
-        // Pop remaining operations.
-        let op_7 = queue.pop_front().unwrap();
-        assert_eq!(op_7.raw, vec![VERIFY_MARK, 1]);
-
-        let op_8 = queue.pop_front().unwrap();
-        assert_eq!(op_8.raw, vec![WITHDRAW_MARK, 1]);
-
-        // Report the remaining three operations as completed.
-        queue.report_commitment();
-        queue.report_commitment();
-
-        let op_8 = queue.pop_front().unwrap();
-        assert_eq!(op_8.raw, vec![WITHDRAW_MARK, 1]);
-
-        let op_9 = queue.pop_front().unwrap();
-        assert_eq!(op_9.raw, vec![WITHDRAW_MARK, 1]);
-
-        // Though the limit is not met (2 txs in fly, and limit is 3), there should be no txs in the queue.
-        assert_eq!(queue.pop_front(), None);
-
-        let pending_count = queue.sent_pending_txs;
-
-        // Return the operation to the queue.
-        queue.return_popped(op_9);
-
-        // Now, as we've returned tx to queue, pending count should be decremented.
-        assert_eq!(queue.sent_pending_txs, pending_count - 1);
-
-        let op_10 = queue.pop_front().unwrap();
-        assert_eq!(op_10.raw, vec![WITHDRAW_MARK, 1]);
-
-        // We've popped the tx once again, now pending count should be increased.
-        assert_eq!(queue.sent_pending_txs, pending_count);
->>>>>>> a85cd2ce
     }
 
     #[test]
     #[should_panic(expected = "No transactions are expected to be returned")]
     fn return_popped_empty() {
-<<<<<<< HEAD
         todo!()
         // const MAX_IN_FLY: usize = 3;
         // const COMMIT_MARK: u8 = 0;
@@ -493,13 +333,5 @@
         //     OperationType::Commit,
         //     vec![COMMIT_MARK, 0],
         // ));
-=======
-        const MAX_IN_FLY: usize = 3;
-        const COMMIT_MARK: u8 = 0;
-
-        let mut queue = TxQueueBuilder::new(MAX_IN_FLY).build();
-
-        queue.return_popped(get_tx_data(OperationType::Commit, 1, vec![COMMIT_MARK, 0]));
->>>>>>> a85cd2ce
     }
 }