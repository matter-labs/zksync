//! Generate exit proof for exodus mode given account and token
//! correct verified state should be present in the db (could be restored using `data-restore` module)

use num::BigUint;
use serde::Serialize;
use std::time::Instant;
use structopt::StructOpt;
use zksync_crypto::proof::EncodedProofPlonk;
use zksync_storage::ConnectionPool;
use zksync_types::{AccountId, Address, TokenId, TokenLike};

#[derive(Serialize, Debug)]
struct ExitProofData {
    token_id: TokenId,
    account_id: AccountId,
    account_address: Address,
    amount: BigUint,
    proof: EncodedProofPlonk,
}

#[derive(StructOpt)]
#[structopt(
    name = "zkSync operator node",
    author = "Matter Labs",
    rename_all = "snake_case"
)]
struct Opt {
    /// Account id of the account
    #[structopt(long)]
    account_id: String,

    /// Token to withdraw - "ETH" or address of the ERC20 token
    #[structopt(long)]
    token: String,
}

#[tokio::main]
async fn main() {
    env_logger::init();

<<<<<<< HEAD
    let cli = App::new("ZkSync operator node")
        .author("Matter Labs")
        .arg(
            Arg::with_name("Account id")
                .long("account_id")
                .takes_value(true)
                .required(true)
                .help("Account id of the account"),
        )
        .arg(
            Arg::with_name("Token")
                .long("token")
                .takes_value(true)
                .required(true)
                .help("Token to withdraw - \"ETH\" or address of the ERC20 token"),
        )
        .get_matches();

    let account_id = cli
        .value_of("Account id")
        .expect("required argument")
        .parse::<AccountId>()
        .unwrap();
=======
    let opt = Opt::from_args();
>>>>>>> e61160b5

    let account_id = opt.account_id.parse::<AccountId>().unwrap();
    let token = {
        let token = &opt.token;
        serde_json::from_str::<TokenLike>(token).expect("invalid token argument")
    };

    let timer = Instant::now();
    log::info!("Restoring state from db");
    let connection_pool = ConnectionPool::new(Some(1)).await;
    let mut storage = connection_pool
        .access_storage()
        .await
        .expect("Storage access failed");

    let token_id = storage
        .tokens_schema()
        .get_token(token)
        .await
        .expect("Db access fail")
        .expect("Token not found")
        .id;
    let address = storage
        .chain()
        .account_schema()
        .last_verified_state_for_account(account_id)
        .await
        .expect("DB access fail")
        .expect("Account not found in the db")
        .address;
    let accounts = storage
        .chain()
        .state_schema()
        .load_verified_state()
        .await
        .expect("Failed to load verified state")
        .1;

    log::info!("Resotred state from db: {} s", timer.elapsed().as_secs());

    let (proof, amount) =
        zksync_prover::exit_proof::create_exit_proof(accounts, account_id, address, token_id)
            .expect("Failed to generate exit proof");

    let proof_data = ExitProofData {
        token_id,
        account_id,
        account_address: address,
        amount,
        proof,
    };

    println!(
        "{}",
        serde_json::to_string(&proof_data).expect("proof data serialize")
    );
}<|MERGE_RESOLUTION|>--- conflicted
+++ resolved
@@ -38,33 +38,7 @@
 async fn main() {
     env_logger::init();
 
-<<<<<<< HEAD
-    let cli = App::new("ZkSync operator node")
-        .author("Matter Labs")
-        .arg(
-            Arg::with_name("Account id")
-                .long("account_id")
-                .takes_value(true)
-                .required(true)
-                .help("Account id of the account"),
-        )
-        .arg(
-            Arg::with_name("Token")
-                .long("token")
-                .takes_value(true)
-                .required(true)
-                .help("Token to withdraw - \"ETH\" or address of the ERC20 token"),
-        )
-        .get_matches();
-
-    let account_id = cli
-        .value_of("Account id")
-        .expect("required argument")
-        .parse::<AccountId>()
-        .unwrap();
-=======
     let opt = Opt::from_args();
->>>>>>> e61160b5
 
     let account_id = opt.account_id.parse::<AccountId>().unwrap();
     let token = {
