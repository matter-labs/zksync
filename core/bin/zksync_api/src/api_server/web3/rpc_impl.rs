// Built-in uses
use std::time::Instant;
// External uses
use jsonrpc_core::{Error, Result};
// Workspace uses
// Local uses
use super::{
<<<<<<< HEAD
    types::{Address, BlockInfo, BlockNumber, Transaction, TxData, H160, H256, U256, U64},
=======
    types::{BlockNumber, H256, U256, U64},
>>>>>>> 0b28514d
    Web3RpcApp,
};

impl Web3RpcApp {
    pub async fn _impl_block_number(self) -> Result<U64> {
        let start = Instant::now();
        let mut storage = self.access_storage().await?;
        let block_number = storage
            .chain()
            .block_schema()
            .get_last_verified_confirmed_block()
            .await
            .map_err(|_| Error::internal_error())?;
        metrics::histogram!("api.web3.block_number", start.elapsed());
        Ok(U64::from(block_number.0))
    }

    pub async fn _impl_get_balance(
        self,
        address: zksync_types::Address,
        block: Option<BlockNumber>,
    ) -> Result<U256> {
        let start = Instant::now();
        let mut storage = self.access_storage().await?;
        let mut transaction = storage
            .start_transaction()
            .await
            .map_err(|_| Error::internal_error())?;
        let block_number = Self::resolve_block_number(&mut transaction, block)
            .await?
            .ok_or_else(|| Error::invalid_params("Block with such number doesn't exist yet"))?;
        let balance = transaction
            .chain()
            .account_schema()
            .get_account_eth_balance_for_block(address, block_number)
            .await
            .map_err(|_| Error::internal_error())?;
        let result =
            U256::from_dec_str(&balance.to_string()).map_err(|_| Error::internal_error())?;
        metrics::histogram!("api.web3.get_balance", start.elapsed());
        Ok(result)
    }

    pub async fn _impl_get_block_transaction_count_by_hash(
        self,
        hash: H256,
    ) -> Result<Option<U256>> {
        let start = Instant::now();
        let mut storage = self.access_storage().await?;
        let mut transaction = storage
            .start_transaction()
            .await
            .map_err(|_| Error::internal_error())?;

        let block_number = transaction
            .chain()
            .block_schema()
            .get_block_number_by_hash(hash.as_bytes())
            .await
            .map_err(|_| Error::internal_error())?;
        let result = match block_number {
            Some(block_number) => {
                Some(Self::block_transaction_count(&mut transaction, block_number).await?)
            }
            None => None,
        };
        transaction
            .commit()
            .await
            .map_err(|_| Error::internal_error())?;

        metrics::histogram!(
            "api.web3.get_block_transaction_count_by_hash",
            start.elapsed()
        );
        Ok(result)
    }

    pub async fn _impl_get_block_transaction_count_by_number(
        self,
        block: Option<BlockNumber>,
    ) -> Result<Option<U256>> {
        let start = Instant::now();
        let mut storage = self.access_storage().await?;
        let mut transaction = storage
            .start_transaction()
            .await
            .map_err(|_| Error::internal_error())?;

        let block_number = Self::resolve_block_number(&mut transaction, block).await?;
        let result = match block_number {
            Some(block_number) => {
                Some(Self::block_transaction_count(&mut transaction, block_number).await?)
            }
            None => None,
        };
        transaction
            .commit()
            .await
            .map_err(|_| Error::internal_error())?;

        metrics::histogram!(
            "api.web3.get_block_transaction_count_by_number",
            start.elapsed()
        );
        Ok(result)
    }

    pub async fn _impl_get_transaction_by_hash(self, hash: H256) -> Result<Option<Transaction>> {
        let start = Instant::now();
        let mut storage = self.access_storage().await?;
        let mut transaction = storage
            .start_transaction()
            .await
            .map_err(|_| Error::internal_error())?;

        let executed_tx = if let Some(tx) = transaction
            .chain()
            .operations_schema()
            .get_executed_operation(hash.as_bytes())
            .await
            .map_err(|_| Error::internal_error())?
        {
            Some(TxData {
                block_number: tx.block_number as u32,
                block_index: tx.block_index.map(|i| i as u32),
                from: H160::from_slice(&tx.from_account),
                to: tx.to_account.map(|to| H160::from_slice(&to)),
                nonce: tx.nonce as u32,
                tx_hash: H256::from_slice(&tx.tx_hash),
            })
        } else if let Some(tx) = transaction
            .chain()
            .operations_schema()
            .get_executed_priority_operation_by_any_hash(hash.as_bytes())
            .await
            .map_err(|_| Error::internal_error())?
        {
            Some(TxData {
                block_number: tx.block_number as u32,
                block_index: Some(tx.block_index as u32),
                from: H160::from_slice(&tx.from_account),
                to: Some(H160::from_slice(&tx.to_account)),
                nonce: tx.priority_op_serialid as u32,
                tx_hash: H256::from_slice(&tx.tx_hash),
            })
        } else {
            None
        };

        let result = if let Some(tx) = executed_tx {
            let block = transaction
                .chain()
                .block_schema()
                .get_storage_block(zksync_types::BlockNumber(tx.block_number as u32))
                .await
                .map_err(|_| Error::internal_error())?
                .expect("Block of executed tx doesn't exist in storage");
            Some(Self::transaction_from_executed_tx_and_hash(
                tx,
                H256::from_slice(&block.root_hash),
            ))
        } else if let Some(tx) = transaction
            .chain()
            .mempool_schema()
            .get_tx(hash.as_bytes())
            .await
            .map_err(|_| Error::internal_error())?
        {
            Some(Transaction {
                hash: H256::from_slice(tx.tx.hash().as_ref()),
                nonce: tx.tx.nonce().0.into(),
                block_hash: None,
                block_number: None,
                transaction_index: None,
                from: tx.tx.from_account(),
                to: tx.tx.to_account(),
                value: 0.into(),
                gas_price: 0.into(),
                gas: 0.into(),
                input: Vec::new().into(),
                raw: None,
            })
        } else {
            None
        };

        transaction
            .commit()
            .await
            .map_err(|_| Error::internal_error())?;

        metrics::histogram!("api.web3.get_transaction_by_hash", start.elapsed());
        Ok(result)
    }

    pub async fn _impl_get_block_by_number(
        self,
        block_number: Option<BlockNumber>,
        include_txs: bool,
    ) -> Result<Option<BlockInfo>> {
        let start = Instant::now();
        let mut storage = self.access_storage().await?;
        let mut transaction = storage
            .start_transaction()
            .await
            .map_err(|_| Error::internal_error())?;

        let block_number = Self::resolve_block_number(&mut transaction, block_number).await?;
        let result = match block_number {
            Some(block_number) => {
                Some(Self::block_by_number(&mut transaction, block_number, include_txs).await?)
            }
            None => None,
        };
        transaction
            .commit()
            .await
            .map_err(|_| Error::internal_error())?;

        metrics::histogram!("api.web3.get_block_by_number", start.elapsed());
        Ok(result)
    }

    pub async fn _impl_get_block_by_hash(
        self,
        hash: H256,
        include_txs: bool,
    ) -> Result<Option<BlockInfo>> {
        let start = Instant::now();
        let mut storage = self.access_storage().await?;
        let mut transaction = storage
            .start_transaction()
            .await
            .map_err(|_| Error::internal_error())?;

        let block_number = transaction
            .chain()
            .block_schema()
            .get_block_number_by_hash(hash.as_bytes())
            .await
            .map_err(|_| Error::internal_error())?;
        let result = match block_number {
            Some(block_number) => {
                Some(Self::block_by_number(&mut transaction, block_number, include_txs).await?)
            }
            None => None,
        };
        transaction
            .commit()
            .await
            .map_err(|_| Error::internal_error())?;

        metrics::histogram!("api.web3.get_block_by_hash", start.elapsed());
        Ok(result)
    }
}<|MERGE_RESOLUTION|>--- conflicted
+++ resolved
@@ -5,11 +5,7 @@
 // Workspace uses
 // Local uses
 use super::{
-<<<<<<< HEAD
-    types::{Address, BlockInfo, BlockNumber, Transaction, TxData, H160, H256, U256, U64},
-=======
-    types::{BlockNumber, H256, U256, U64},
->>>>>>> 0b28514d
+    types::{BlockInfo, BlockNumber, Transaction, TxData, H160, H256, U256, U64},
     Web3RpcApp,
 };
 
