//! API testing helpers.

// Built-in uses
use std::str::FromStr;

// External uses
use actix_web::{web, App, Scope};
use once_cell::sync::Lazy;
use tokio::sync::Mutex;

// Workspace uses
use zksync_config::{ApiServerOptions, ConfigurationOptions};
use zksync_crypto::rand::{SeedableRng, XorShiftRng};
use zksync_storage::ConnectionPool;
use zksync_storage::{
    chain::operations::records::NewExecutedPriorityOperation,
    test_data::{
        dummy_ethereum_tx_hash, gen_acc_random_updates, gen_unique_operation,
        gen_unique_operation_with_txs, BLOCK_SIZE_CHUNKS,
    },
};
use zksync_test_account::ZkSyncAccount;
use zksync_types::{
<<<<<<< HEAD
    ethereum::OperationType, helpers::apply_updates, AccountId, AccountMap, Action,
=======
    ethereum::OperationType, helpers::apply_updates, AccountMap, Action, BlockNumber, H256,
>>>>>>> ace9a313
};
use zksync_types::{
    operations::{ChangePubKeyOp, TransferToNewOp},
    Address, ExecutedOperations, ExecutedTx, Token, ZkSyncOp, ZkSyncTx,
};

// Local uses
use super::client::Client;

/// Serial ID of the verified priority operation.
pub const VERIFIED_OP_SERIAL_ID: u64 = 10;
/// Serial ID of the committed priority operation.
pub const COMMITTED_OP_SERIAL_ID: u64 = 243;
/// Number of committed blocks.
pub const COMMITTED_BLOCKS_COUNT: BlockNumber = 8;
/// Number of verified blocks.
pub const VERIFIED_BLOCKS_COUNT: BlockNumber = 3;

#[derive(Debug, Clone)]
pub struct TestServerConfig {
    pub env_options: ConfigurationOptions,
    pub api_server_options: ApiServerOptions,
    pub pool: ConnectionPool,
}

impl Default for TestServerConfig {
    fn default() -> Self {
        Self {
            env_options: ConfigurationOptions::from_env(),
            api_server_options: ApiServerOptions::from_env(),
            pool: ConnectionPool::new(Some(1)),
        }
    }
}

#[derive(Debug)]
pub struct TestTransactions {
    pub acc: ZkSyncAccount,
    pub txs: Vec<(ZkSyncTx, ExecutedOperations)>,
}

impl TestServerConfig {
    pub fn start_server<F>(&self, scope_factory: F) -> (Client, actix_web::test::TestServer)
    where
        F: Fn(&TestServerConfig) -> Scope + Clone + Send + 'static,
    {
        let this = self.clone();
        let server = actix_web::test::start(move || {
            App::new().service(web::scope("/api/v1").service(scope_factory(&this)))
        });

        let url = server.url("").trim_end_matches('/').to_owned();

        let client = Client::new(url);
        (client, server)
    }

    /// Creates several transactions and the corresponding executed operations.
    pub fn gen_zk_txs(fee: u64) -> TestTransactions {
        Self::gen_zk_txs_for_account(0xdead, ZkSyncAccount::rand().address, fee)
    }

    /// Creates several transactions and the corresponding executed operations for the
    /// specified account.
    pub fn gen_zk_txs_for_account(
        account_id: AccountId,
        address: Address,
        fee: u64,
    ) -> TestTransactions {
        let from = ZkSyncAccount::rand();
        from.set_account_id(Some(0xf00d));

        let mut to = ZkSyncAccount::rand();
        to.set_account_id(Some(account_id));
        to.address = address;

        let mut txs = Vec::new();

        // Sign change pubkey tx pair
        {
            let tx = from.sign_change_pubkey_tx(None, false, 0, fee.into(), false);

            let zksync_op = ZkSyncOp::ChangePubKeyOffchain(Box::new(ChangePubKeyOp {
                tx: tx.clone(),
                account_id: from.get_account_id().unwrap(),
            }));

            let executed_tx = ExecutedTx {
                signed_tx: zksync_op.try_get_tx().unwrap().into(),
                success: true,
                op: Some(zksync_op),
                fail_reason: None,
                block_index: Some(1),
                created_at: chrono::Utc::now(),
                batch_id: None,
            };

            txs.push((
                ZkSyncTx::ChangePubKey(Box::new(tx)),
                ExecutedOperations::Tx(Box::new(executed_tx)),
            ));
        }
        // Transfer tx pair
        {
            let tx = from
                .sign_transfer(0, "ETH", 1_u64.into(), fee.into(), &to.address, None, false)
                .0;

            let zksync_op = ZkSyncOp::TransferToNew(Box::new(TransferToNewOp {
                tx: tx.clone(),
                from: from.get_account_id().unwrap(),
                to: to.get_account_id().unwrap(),
            }));

            let executed_tx = ExecutedTx {
                signed_tx: zksync_op.try_get_tx().unwrap().into(),
                success: true,
                op: Some(zksync_op),
                fail_reason: None,
                block_index: Some(2),
                created_at: chrono::Utc::now(),
                batch_id: None,
            };

            txs.push((
                ZkSyncTx::Transfer(Box::new(tx)),
                ExecutedOperations::Tx(Box::new(executed_tx)),
            ));
        }
        // Failed transfer tx pair
        {
            let tx = from
                .sign_transfer(0, "GLM", 1_u64.into(), fee.into(), &to.address, None, false)
                .0;

            let zksync_op = ZkSyncOp::TransferToNew(Box::new(TransferToNewOp {
                tx: tx.clone(),
                from: from.get_account_id().unwrap(),
                to: to.get_account_id().unwrap(),
            }));

            let executed_tx = ExecutedTx {
                signed_tx: zksync_op.try_get_tx().unwrap().into(),
                success: false,
                op: Some(zksync_op),
                fail_reason: Some("Unknown token".to_string()),
                block_index: None,
                created_at: chrono::Utc::now(),
                batch_id: None,
            };

            txs.push((
                ZkSyncTx::Transfer(Box::new(tx)),
                ExecutedOperations::Tx(Box::new(executed_tx)),
            ));
        }

        TestTransactions { acc: from, txs }
    }

    pub async fn fill_database(&self) -> anyhow::Result<()> {
        static INITED: Lazy<Mutex<bool>> = Lazy::new(|| Mutex::new(false));

        // Hold this guard until transaction will be committed to avoid double init.
        let mut inited_guard = INITED.lock().await;
        if *inited_guard {
            return Ok(());
        }
        *inited_guard = true;

        let mut storage = self.pool.access_storage().await?;

        // Check if database is been already inited.
        if storage.chain().block_schema().get_block(1).await?.is_some() {
            return Ok(());
        }

        // Make changes atomic.
        let mut storage = storage.start_transaction().await?;

        // Below lies the initialization of the data for the test.
        let mut rng = XorShiftRng::from_seed([0, 1, 2, 3]);

        // Required since we use `EthereumSchema` in this test.
        storage.ethereum_schema().initialize_eth_data().await?;

        // Insert PHNX token
        storage
            .tokens_schema()
            .store_token(Token::new(
                1,
                Address::from_str("38A2fDc11f526Ddd5a607C1F251C065f40fBF2f7").unwrap(),
                "PHNX",
                18,
            ))
            .await?;
        // Insert Golem token with old symbol (from rinkeby).
        storage
            .tokens_schema()
            .store_token(Token::new(
                16,
                Address::from_str("d94e3dc39d4cad1dad634e7eb585a57a19dc7efe ").unwrap(),
                "GNT",
                18,
            ))
            .await?;

        let mut accounts = AccountMap::default();

        // Create and apply several blocks to work with.
        for block_number in 1..=COMMITTED_BLOCKS_COUNT {
            let updates = (0..3)
                .map(|_| gen_acc_random_updates(&mut rng))
                .flatten()
                .collect::<Vec<_>>();
            apply_updates(&mut accounts, updates.clone());

            // Add transactions to every odd block.
            let txs = if block_number % 2 == 1 {
                let (&id, account) = accounts.iter().next().unwrap();

                Self::gen_zk_txs_for_account(id, account.address, 1_000)
                    .txs
                    .into_iter()
                    .map(|(_tx, op)| op)
                    .collect()
            } else {
                vec![]
            };

            // Storage transactions in the block schema.
            storage
                .chain()
                .block_schema()
                .save_block_transactions(block_number, txs.clone())
                .await?;

            // Store the commit operation in the block schema.
            let operation = storage
                .chain()
                .block_schema()
                .execute_operation(gen_unique_operation_with_txs(
                    block_number,
                    Action::Commit,
                    BLOCK_SIZE_CHUNKS,
                    txs,
                ))
                .await?;
            storage
                .chain()
                .state_schema()
                .commit_state_update(block_number, &updates, 0)
                .await?;

            // Store & confirm the operation in the ethereum schema, as it's used for obtaining
            // commit/verify hashes.
            let ethereum_op_id = operation.id.unwrap() as i64;
            let eth_tx_hash = dummy_ethereum_tx_hash(ethereum_op_id);
            let response = storage
                .ethereum_schema()
                .save_new_eth_tx(
                    OperationType::Commit,
                    Some(ethereum_op_id),
                    100,
                    100u32.into(),
                    Default::default(),
                )
                .await?;
            storage
                .ethereum_schema()
                .add_hash_entry(response.id, &eth_tx_hash)
                .await?;
            storage
                .ethereum_schema()
                .confirm_eth_tx(&eth_tx_hash)
                .await?;

            // Add verification for the block if required.
            if block_number <= VERIFIED_BLOCKS_COUNT {
                storage
                    .prover_schema()
                    .store_proof(block_number, &Default::default())
                    .await?;
                let operation = storage
                    .chain()
                    .block_schema()
                    .execute_operation(gen_unique_operation(
                        block_number,
                        Action::Verify {
                            proof: Default::default(),
                        },
                        BLOCK_SIZE_CHUNKS,
                    ))
                    .await?;

                let ethereum_op_id = operation.id.unwrap() as i64;
                let eth_tx_hash = dummy_ethereum_tx_hash(ethereum_op_id);
                let response = storage
                    .ethereum_schema()
                    .save_new_eth_tx(
                        OperationType::Verify,
                        Some(ethereum_op_id),
                        100,
                        100u32.into(),
                        Default::default(),
                    )
                    .await?;
                storage
                    .ethereum_schema()
                    .add_hash_entry(response.id, &eth_tx_hash)
                    .await?;
                storage
                    .ethereum_schema()
                    .confirm_eth_tx(&eth_tx_hash)
                    .await?;
            }
        }

<<<<<<< HEAD
        // Get the accounts by their IDs.
        for (account_id, _account) in accounts {
            let account_state = storage
                .chain()
                .account_schema()
                .account_state_by_id(account_id)
                .await?;

            // Check that committed state is available.
            assert!(
                account_state.committed.is_some(),
                "No committed state for account"
            );
=======
        // Store priority operations for some tests.
        let ops = vec![
            // Verified priority operation.
            NewExecutedPriorityOperation {
                block_number: 2,
                block_index: 2,
                operation: Default::default(),
                from_account: Default::default(),
                to_account: Default::default(),
                priority_op_serialid: VERIFIED_OP_SERIAL_ID as i64,
                deadline_block: 100,
                eth_hash: H256::default().as_bytes().to_vec(),
                eth_block: 10,
                created_at: chrono::Utc::now(),
            },
            // Committed priority operation.
            NewExecutedPriorityOperation {
                block_number: VERIFIED_BLOCKS_COUNT as i64 + 1,
                block_index: 1,
                operation: Default::default(),
                from_account: Default::default(),
                to_account: Default::default(),
                priority_op_serialid: COMMITTED_OP_SERIAL_ID as i64,
                deadline_block: 200,
                eth_hash: H256::default().as_bytes().to_vec(),
                eth_block: 14,
                created_at: chrono::Utc::now(),
            },
        ];

        for op in ops {
            storage
                .chain()
                .operations_schema()
                .store_executed_priority_op(op)
                .await?;
>>>>>>> ace9a313
        }

        storage.commit().await?;
        // Storage has been inited, so we can safely drop this guard.
        drop(inited_guard);

        Ok(())
    }
}<|MERGE_RESOLUTION|>--- conflicted
+++ resolved
@@ -7,29 +7,26 @@
 use actix_web::{web, App, Scope};
 use once_cell::sync::Lazy;
 use tokio::sync::Mutex;
+use web3::types::H256;
 
 // Workspace uses
 use zksync_config::{ApiServerOptions, ConfigurationOptions};
 use zksync_crypto::rand::{SeedableRng, XorShiftRng};
-use zksync_storage::ConnectionPool;
 use zksync_storage::{
     chain::operations::records::NewExecutedPriorityOperation,
     test_data::{
         dummy_ethereum_tx_hash, gen_acc_random_updates, gen_unique_operation,
         gen_unique_operation_with_txs, BLOCK_SIZE_CHUNKS,
     },
+    ConnectionPool,
 };
 use zksync_test_account::ZkSyncAccount;
 use zksync_types::{
-<<<<<<< HEAD
-    ethereum::OperationType, helpers::apply_updates, AccountId, AccountMap, Action,
-=======
-    ethereum::OperationType, helpers::apply_updates, AccountMap, Action, BlockNumber, H256,
->>>>>>> ace9a313
-};
-use zksync_types::{
+    ethereum::OperationType,
+    helpers::apply_updates,
     operations::{ChangePubKeyOp, TransferToNewOp},
-    Address, ExecutedOperations, ExecutedTx, Token, ZkSyncOp, ZkSyncTx,
+    AccountId, AccountMap, Action, Address, BlockNumber, ExecutedOperations, ExecutedTx, Token,
+    ZkSyncOp, ZkSyncTx,
 };
 
 // Local uses
@@ -344,21 +341,6 @@
             }
         }
 
-<<<<<<< HEAD
-        // Get the accounts by their IDs.
-        for (account_id, _account) in accounts {
-            let account_state = storage
-                .chain()
-                .account_schema()
-                .account_state_by_id(account_id)
-                .await?;
-
-            // Check that committed state is available.
-            assert!(
-                account_state.committed.is_some(),
-                "No committed state for account"
-            );
-=======
         // Store priority operations for some tests.
         let ops = vec![
             // Verified priority operation.
@@ -395,7 +377,21 @@
                 .operations_schema()
                 .store_executed_priority_op(op)
                 .await?;
->>>>>>> ace9a313
+        }
+
+        // Get the accounts by their IDs.
+        for (account_id, _account) in accounts {
+            let account_state = storage
+                .chain()
+                .account_schema()
+                .account_state_by_id(account_id)
+                .await?;
+
+            // Check that committed state is available.
+            assert!(
+                account_state.committed.is_some(),
+                "No committed state for account"
+            );
         }
 
         storage.commit().await?;
