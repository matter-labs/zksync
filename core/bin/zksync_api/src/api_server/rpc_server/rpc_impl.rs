use std::collections::HashMap;
use std::time::Instant;
// External uses
use bigdecimal::BigDecimal;
use jsonrpc_core::{Error, Result};
// Workspace uses
<<<<<<< HEAD
use zksync_api_types::{
    v02::{fee::ApiTxFeeTypes, token::ApiNFT},
    TxWithSignature,
};
use zksync_types::{
    tx::{EthBatchSignatures, TxEthSignatureVariant, TxHash},
    Address, Fee, Token, TokenId, TokenLike, TotalFee, TxFeeTypes, ZkSyncTx,
=======
use zksync_api_types::v02::fee::ApiTxFeeTypes;
use zksync_types::{
    tx::{EthBatchSignatures, TxEthSignature, TxEthSignatureVariant, TxHash},
    Address, BatchFee, Fee, Token, TokenId, TokenLike, TotalFee, TxFeeTypes, ZkSyncTx,
>>>>>>> 5af42fed
};
// Local uses
use crate::{api_server::tx_sender::SubmitError, fee_ticker::TokenPriceRequestType};

use super::{types::*, RpcApp};
use crate::api_server::rpc_server::error::RpcErrorCodes;
use zksync_types::tokens::ApiNFT;

impl RpcApp {
    pub async fn _impl_account_info(self, address: Address) -> Result<AccountInfoResp> {
        let start = Instant::now();

        let account_state = self.get_account_state(address).await?;

        let depositing_ops = self.get_ongoing_deposits_impl(address).await?;
        let mut storage = self.access_storage().await?;
        let depositing = DepositingAccountBalances::from_pending_ops(
            &mut storage,
            &self.tx_sender.tokens,
            depositing_ops,
        )
        .await?;
        let account_type = if let Some(account_id) = account_state.account_id {
            storage
                .chain()
                .account_schema()
                .account_type_by_id(account_id)
                .await
                .map_err(|_| Error::internal_error())?
                .map(|t| t.into())
        } else {
            None
        };

        metrics::histogram!("api.rpc.account_info", start.elapsed());
        Ok(AccountInfoResp {
            address,
            id: account_state.account_id,
            committed: account_state.committed,
            verified: account_state.verified,
            depositing,
            account_type,
        })
    }

    pub async fn _impl_ethop_info(self, serial_id: u32) -> Result<ETHOpInfoResp> {
        let start = Instant::now();
        let executed_op = self.get_executed_priority_operation(serial_id).await?;
        let result = if let Some(executed_op) = executed_op {
            let block = self.get_block_info(executed_op.block_number).await?;
            ETHOpInfoResp {
                executed: true,
                block: Some(BlockInfo {
                    block_number: executed_op.block_number,
                    committed: true,
                    verified: block.map(|b| b.verified_at.is_some()).unwrap_or_default(),
                }),
            }
        } else {
            ETHOpInfoResp {
                executed: false,
                block: None,
            }
        };

        metrics::histogram!("api.rpc.ethop_info", start.elapsed());
        Ok(result)
    }

    pub async fn _impl_get_confirmations_for_eth_op_amount(self) -> Result<u64> {
        Ok(self.confirmations_for_eth_event)
    }

    pub async fn _impl_tx_info(self, tx_hash: TxHash) -> Result<TransactionInfoResp> {
        let start = Instant::now();
        let stored_receipt = self.get_tx_receipt(tx_hash).await?;
        metrics::histogram!("api.rpc.tx_info", start.elapsed());
        Ok(if let Some(stored_receipt) = stored_receipt {
            TransactionInfoResp {
                executed: true,
                success: Some(stored_receipt.success),
                fail_reason: stored_receipt.fail_reason,
                block: Some(BlockInfo {
                    block_number: stored_receipt.block_number,
                    committed: true,
                    verified: stored_receipt.verified,
                }),
            }
        } else {
            TransactionInfoResp {
                executed: false,
                success: None,
                fail_reason: None,
                block: None,
            }
        })
    }

    #[allow(deprecated)]
    pub async fn _impl_tx_submit(
        self,
        tx: Box<ZkSyncTx>,
        signature: Box<TxEthSignatureVariant>,
        fast_processing: Option<bool>,
    ) -> Result<TxHash> {
        let start = Instant::now();
        let result = self
            .tx_sender
            .submit_tx_with_separate_fp(*tx, *signature, fast_processing)
            .await
            .map_err(Error::from);
        metrics::histogram!("api.rpc.tx_submit", start.elapsed());
        result
    }

    pub async fn _impl_submit_txs_batch(
        self,
        txs: Vec<TxWithSignature>,
        eth_signatures: Option<EthBatchSignatures>,
    ) -> Result<Vec<TxHash>> {
        let start = Instant::now();
        let result: Result<Vec<TxHash>> = self
            .tx_sender
            .submit_txs_batch(txs, eth_signatures)
            .await
            .map_err(Error::from)
            .map(|response| {
                response
                    .transaction_hashes
                    .into_iter()
                    .map(|tx_hash| tx_hash.0)
                    .collect()
            });
        metrics::histogram!("api.rpc.submit_txs_batch", start.elapsed());
        result
    }

    pub async fn _impl_contract_address(self) -> Result<ContractAddressResp> {
        let start = Instant::now();
        let mut storage = self.access_storage().await?;
        let config = storage.config_schema().load_config().await.map_err(|err| {
            vlog::warn!(
                "[{}:{}:{}] Internal Server Error: '{}'; input: N/A",
                file!(),
                line!(),
                column!(),
                err
            );
            Error::internal_error()
        })?;

        // `expect` calls below are safe, since not having the addresses in the server config
        // means a misconfiguration, server cannot operate in this condition.
        let main_contract = config
            .contract_addr
            .expect("Server config doesn't contain the main contract address");
        let gov_contract = config
            .gov_contract_addr
            .expect("Server config doesn't contain the gov contract address");

        metrics::histogram!("api.rpc.contract_address", start.elapsed());
        Ok(ContractAddressResp {
            main_contract,
            gov_contract,
        })
    }

    pub async fn _impl_get_nft(self, id: TokenId) -> Result<Option<ApiNFT>> {
        let start = Instant::now();
        let mut storage = self.access_storage().await?;
        let nft = storage
            .tokens_schema()
            .get_nft_with_factories(id)
            .await
            .map_err(|err| {
                vlog::warn!("Internal Server Error: '{}'; input: N/A", err);
                Error::internal_error()
            })?;

        metrics::histogram!("api.rpc.get_nft", start.elapsed());
        Ok(nft)
    }

    pub async fn _impl_tokens(self) -> Result<HashMap<String, Token>> {
        let start = Instant::now();
        let mut storage = self.access_storage().await?;
        let mut tokens = storage.tokens_schema().load_tokens().await.map_err(|err| {
            vlog::warn!("Internal Server Error: '{}'; input: N/A", err);
            Error::internal_error()
        })?;

        let result: HashMap<_, _> = tokens
            .drain()
            .map(|(id, token)| {
                if *id == 0 {
                    ("ETH".to_string(), token)
                } else {
                    (token.symbol.clone(), token)
                }
            })
            .collect();

        metrics::histogram!("api.rpc.tokens", start.elapsed());
        Ok(result)
    }

    pub async fn _impl_get_tx_fee(
        self,
        tx_type: ApiTxFeeTypes,
        address: Address,
        token: TokenLike,
    ) -> Result<Fee> {
        let start = Instant::now();
        let ticker = self.tx_sender.ticker_requests.clone();
        let token_allowed = Self::token_allowed_for_fees(ticker.clone(), token.clone()).await?;
        if !token_allowed {
            return Err(SubmitError::InappropriateFeeToken.into());
        }
        let result =
            Self::ticker_request(ticker.clone(), tx_type.into(), address, token.clone()).await?;

        let token = self.tx_sender.token_info_from_id(token).await?;
        let allowed_subsidy = self
            .tx_sender
            .subsidy_accumulator
            .get_allowed_subsidy(&token.address);
        let fee = if allowed_subsidy >= result.subsidy_size_usd {
            result.subsidy_fee
        } else {
            result.normal_fee
        };

        metrics::histogram!("api.rpc.get_tx_fee", start.elapsed());
        Ok(fee)
    }

    pub async fn _impl_get_txs_batch_fee_in_wei(
        self,
        tx_types: Vec<ApiTxFeeTypes>,
        addresses: Vec<Address>,
        token: TokenLike,
    ) -> Result<TotalFee> {
        let start = Instant::now();
        if tx_types.len() != addresses.len() {
            return Err(Error {
                code: RpcErrorCodes::IncorrectTx.into(),
                message: "Number of tx_types must be equal to the number of addresses".to_string(),
                data: None,
            });
        }

        let ticker = self.tx_sender.ticker_requests.clone();
        let token_allowed = Self::token_allowed_for_fees(ticker.clone(), token.clone()).await?;
        if !token_allowed {
            return Err(SubmitError::InappropriateFeeToken.into());
        }

        let transactions: Vec<(TxFeeTypes, Address)> = (tx_types
            .iter()
            .cloned()
            .map(|fee_type| fee_type.into())
            .zip(addresses.iter().cloned()))
        .collect();
        let result = Self::ticker_batch_fee_request(ticker, transactions, token.clone()).await?;

        let token = self.tx_sender.token_info_from_id(token).await?;
        let allowed_subsidy = self
            .tx_sender
            .subsidy_accumulator
            .get_allowed_subsidy(&token.address);
        let fee = if allowed_subsidy >= result.subsidy_size_usd {
            result.subsidy_fee
        } else {
            result.normal_fee
        };

        metrics::histogram!("api.rpc.get_txs_batch_fee_in_wei", start.elapsed());
        Ok(TotalFee {
            total_fee: fee.total_fee,
        })
    }

    pub async fn _impl_get_token_price(self, token: TokenLike) -> Result<BigDecimal> {
        let start = Instant::now();
        let result = Self::ticker_price_request(
            self.tx_sender.ticker_requests.clone(),
            token,
            TokenPriceRequestType::USDForOneToken,
        )
        .await;
        metrics::histogram!("api.rpc.get_token_price", start.elapsed());
        result
    }

    pub async fn _impl_get_eth_tx_for_withdrawal(
        self,
        withdrawal_hash: TxHash,
    ) -> Result<Option<String>> {
        let start = Instant::now();
        let result = self.eth_tx_for_withdrawal(withdrawal_hash).await;
        metrics::histogram!("api.rpc.get_eth_tx_for_withdrawal", start.elapsed());
        result
    }
}<|MERGE_RESOLUTION|>--- conflicted
+++ resolved
@@ -4,7 +4,6 @@
 use bigdecimal::BigDecimal;
 use jsonrpc_core::{Error, Result};
 // Workspace uses
-<<<<<<< HEAD
 use zksync_api_types::{
     v02::{fee::ApiTxFeeTypes, token::ApiNFT},
     TxWithSignature,
@@ -12,19 +11,12 @@
 use zksync_types::{
     tx::{EthBatchSignatures, TxEthSignatureVariant, TxHash},
     Address, Fee, Token, TokenId, TokenLike, TotalFee, TxFeeTypes, ZkSyncTx,
-=======
-use zksync_api_types::v02::fee::ApiTxFeeTypes;
-use zksync_types::{
-    tx::{EthBatchSignatures, TxEthSignature, TxEthSignatureVariant, TxHash},
-    Address, BatchFee, Fee, Token, TokenId, TokenLike, TotalFee, TxFeeTypes, ZkSyncTx,
->>>>>>> 5af42fed
 };
 // Local uses
 use crate::{api_server::tx_sender::SubmitError, fee_ticker::TokenPriceRequestType};
 
 use super::{types::*, RpcApp};
 use crate::api_server::rpc_server::error::RpcErrorCodes;
-use zksync_types::tokens::ApiNFT;
 
 impl RpcApp {
     pub async fn _impl_account_info(self, address: Address) -> Result<AccountInfoResp> {
