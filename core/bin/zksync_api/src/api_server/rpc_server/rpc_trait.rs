use std::collections::HashMap;
// External uses
use bigdecimal::BigDecimal;
use futures::{FutureExt, TryFutureExt};
use jsonrpc_core::Error;
use jsonrpc_derive::rpc;

// Workspace uses
use zksync_api_client::rest::v1::accounts::NFT;
use zksync_crypto::params::ZKSYNC_VERSION;
use zksync_types::{
<<<<<<< HEAD
    tx::{EthBatchSignatures, TxEthSignatureVariant, TxHash},
    Address, BatchFee, Fee, Token, TokenLike, TxFeeTypes, ZkSyncTx,
=======
    tx::{EthBatchSignatures, TxEthSignature, TxHash},
    Address, BatchFee, Fee, Token, TokenId, TokenLike, TxFeeTypes, ZkSyncTx,
>>>>>>> 6a506498
};

// Local uses
use super::{types::*, RpcApp};

pub type FutureResp<T> = Box<dyn futures01::Future<Item = T, Error = Error> + Send>;

#[rpc]
pub trait Rpc {
    #[rpc(name = "account_info", returns = "AccountInfoResp")]
    fn account_info(&self, addr: Address) -> FutureResp<AccountInfoResp>;

    #[rpc(name = "ethop_info", returns = "ETHOpInfoResp")]
    fn ethop_info(&self, serial_id: u32) -> FutureResp<ETHOpInfoResp>;

    #[rpc(name = "tx_info", returns = "ETHOpInfoResp")]
    fn tx_info(&self, hash: TxHash) -> FutureResp<TransactionInfoResp>;

    #[rpc(name = "tx_submit", returns = "TxHash")]
    fn tx_submit(
        &self,
        tx: Box<ZkSyncTx>,
        signature: Box<TxEthSignatureVariant>,
        fast_processing: Option<bool>,
    ) -> FutureResp<TxHash>;

    #[rpc(name = "submit_txs_batch", returns = "Vec<TxHash>")]
    fn submit_txs_batch(
        &self,
        txs: Vec<TxWithSignature>,
        eth_signatures: Option<EthBatchSignatures>,
    ) -> FutureResp<Vec<TxHash>>;

    #[rpc(name = "contract_address", returns = "ContractAddressResp")]
    fn contract_address(&self) -> FutureResp<ContractAddressResp>;

    /// "ETH" | #ERC20_ADDRESS => {Token}
    #[rpc(name = "tokens", returns = "Token")]
    fn tokens(&self) -> FutureResp<HashMap<String, Token>>;

    // _address argument is left for the backward compatibility.
    #[rpc(name = "get_tx_fee", returns = "Fee")]
    fn get_tx_fee(
        &self,
        tx_type: TxFeeTypes,
        _address: Address,
        token_like: TokenLike,
    ) -> FutureResp<Fee>;

    // _addresses argument is left for the backward compatibility.
    #[rpc(name = "get_txs_batch_fee_in_wei", returns = "BatchFee")]
    fn get_txs_batch_fee_in_wei(
        &self,
        tx_types: Vec<TxFeeTypes>,
        _addresses: Vec<Address>,
        token_like: TokenLike,
    ) -> FutureResp<BatchFee>;

    #[rpc(name = "get_token_price", returns = "BigDecimal")]
    fn get_token_price(&self, token_like: TokenLike) -> FutureResp<BigDecimal>;

    #[rpc(name = "get_confirmations_for_eth_op_amount", returns = "u64")]
    fn get_confirmations_for_eth_op_amount(&self) -> FutureResp<u64>;

    #[rpc(name = "get_eth_tx_for_withdrawal", returns = "Option<String>")]
    fn get_eth_tx_for_withdrawal(&self, withdrawal_hash: TxHash) -> FutureResp<Option<String>>;

    #[rpc(name = "get_zksync_version", returns = "String")]
    fn get_zksync_version(&self) -> Result<String, Error>;

    #[rpc(name = "get_nft", returns = "Option<NFT>")]
    fn get_nft(&self, id: TokenId) -> FutureResp<Option<NFT>>;
}

impl Rpc for RpcApp {
    fn account_info(&self, addr: Address) -> FutureResp<AccountInfoResp> {
        let handle = self.runtime_handle.clone();
        let self_ = self.clone();
        let resp = async move { handle.spawn(self_._impl_account_info(addr)).await.unwrap() };
        Box::new(resp.boxed().compat())
    }

    fn ethop_info(&self, serial_id: u32) -> FutureResp<ETHOpInfoResp> {
        let handle = self.runtime_handle.clone();
        let self_ = self.clone();
        let resp = async move {
            handle
                .spawn(self_._impl_ethop_info(serial_id))
                .await
                .unwrap()
        };
        Box::new(resp.boxed().compat())
    }

    fn tx_info(&self, hash: TxHash) -> FutureResp<TransactionInfoResp> {
        let handle = self.runtime_handle.clone();
        let self_ = self.clone();
        let resp = async move { handle.spawn(self_._impl_tx_info(hash)).await.unwrap() };
        Box::new(resp.boxed().compat())
    }

    fn tx_submit(
        &self,
        tx: Box<ZkSyncTx>,
        signature: Box<TxEthSignatureVariant>,
        fast_processing: Option<bool>,
    ) -> FutureResp<TxHash> {
        let handle = self.runtime_handle.clone();
        let self_ = self.clone();
        let resp = async move {
            handle
                .spawn(self_._impl_tx_submit(tx, signature, fast_processing))
                .await
                .unwrap()
        };
        Box::new(resp.boxed().compat())
    }

    fn submit_txs_batch(
        &self,
        txs: Vec<TxWithSignature>,
        eth_signatures: Option<EthBatchSignatures>,
    ) -> FutureResp<Vec<TxHash>> {
        let handle = self.runtime_handle.clone();
        let self_ = self.clone();
        let resp = async move {
            handle
                .spawn(self_._impl_submit_txs_batch(txs, eth_signatures))
                .await
                .unwrap()
        };
        Box::new(resp.boxed().compat())
    }

    fn contract_address(&self) -> FutureResp<ContractAddressResp> {
        let handle = self.runtime_handle.clone();
        let self_ = self.clone();
        let resp = async move { handle.spawn(self_._impl_contract_address()).await.unwrap() };
        Box::new(resp.boxed().compat())
    }

    fn tokens(&self) -> FutureResp<HashMap<String, Token>> {
        let handle = self.runtime_handle.clone();
        let self_ = self.clone();
        let resp = async move { handle.spawn(self_._impl_tokens()).await.unwrap() };
        Box::new(resp.boxed().compat())
    }

    fn get_tx_fee(
        &self,
        tx_type: TxFeeTypes,
        address: Address,
        token_like: TokenLike,
    ) -> FutureResp<Fee> {
        let handle = self.runtime_handle.clone();
        let self_ = self.clone();
        let resp = async move {
            handle
                .spawn(self_._impl_get_tx_fee(tx_type, address, token_like))
                .await
                .unwrap()
        };
        Box::new(resp.boxed().compat())
    }

    fn get_txs_batch_fee_in_wei(
        &self,
        tx_types: Vec<TxFeeTypes>,
        addresses: Vec<Address>,
        token_like: TokenLike,
    ) -> FutureResp<BatchFee> {
        let handle = self.runtime_handle.clone();
        let self_ = self.clone();
        let resp = async move {
            handle
                .spawn(self_._impl_get_txs_batch_fee_in_wei(tx_types, addresses, token_like))
                .await
                .unwrap()
        };
        Box::new(resp.boxed().compat())
    }

    fn get_token_price(&self, token_like: TokenLike) -> FutureResp<BigDecimal> {
        let handle = self.runtime_handle.clone();
        let self_ = self.clone();
        let resp = async move {
            handle
                .spawn(self_._impl_get_token_price(token_like))
                .await
                .unwrap()
        };
        Box::new(resp.boxed().compat())
    }

    fn get_confirmations_for_eth_op_amount(&self) -> FutureResp<u64> {
        let handle = self.runtime_handle.clone();
        let self_ = self.clone();
        let resp = async move {
            handle
                .spawn(self_._impl_get_confirmations_for_eth_op_amount())
                .await
                .unwrap()
        };
        Box::new(resp.boxed().compat())
    }

    fn get_eth_tx_for_withdrawal(&self, withdrawal_hash: TxHash) -> FutureResp<Option<String>> {
        let handle = self.runtime_handle.clone();
        let self_ = self.clone();
        let resp = async move {
            handle
                .spawn(self_._impl_get_eth_tx_for_withdrawal(withdrawal_hash))
                .await
                .unwrap()
        };
        Box::new(resp.boxed().compat())
    }

    fn get_zksync_version(&self) -> Result<String, Error> {
        Ok(String::from(ZKSYNC_VERSION))
    }

    fn get_nft(&self, id: TokenId) -> FutureResp<Option<NFT>> {
        let handle = self.runtime_handle.clone();
        let self_ = self.clone();
        let resp = async move { handle.spawn(self_._impl_get_nft(id)).await.unwrap() };
        Box::new(resp.boxed().compat())
    }
}<|MERGE_RESOLUTION|>--- conflicted
+++ resolved
@@ -9,13 +9,8 @@
 use zksync_api_client::rest::v1::accounts::NFT;
 use zksync_crypto::params::ZKSYNC_VERSION;
 use zksync_types::{
-<<<<<<< HEAD
     tx::{EthBatchSignatures, TxEthSignatureVariant, TxHash},
-    Address, BatchFee, Fee, Token, TokenLike, TxFeeTypes, ZkSyncTx,
-=======
-    tx::{EthBatchSignatures, TxEthSignature, TxHash},
     Address, BatchFee, Fee, Token, TokenId, TokenLike, TxFeeTypes, ZkSyncTx,
->>>>>>> 6a506498
 };
 
 // Local uses
