// External deps
use num::BigUint;
// Workspace deps
use zksync_crypto::franklin_crypto::bellman::pairing::bn256::Bn256;
use zksync_state::{
    handler::TxHandler,
    state::{CollectedFee, ZkSyncState},
};
use zksync_types::{AccountId, ForcedExit, ForcedExitOp, TokenId};
// Local deps
use crate::witness::{
    forced_exit::ForcedExitWitness,
    tests::test_utils::{
        corrupted_input_test_scenario, generic_test_scenario, incorrect_op_test_scenario,
        WitnessTestAccount,
    },
    utils::SigDataInput,
};

/// Basic check for execution of `ForcedExit` operation in circuit.
/// Here we create two accounts, the second one has no signing key set, and it is forced to exit by the first account.
#[test]
#[ignore]
fn test_forced_exit_success() {
    // Test vector of (withdraw_amount, fee_amount).
    let test_vector = vec![(7u64, 3u64), (1, 1), (10000, 1), (1, 10000)];

    for (withdraw_amount, fee_amount) in test_vector {
        // Input data.
        let mut accounts = vec![
            WitnessTestAccount::new(AccountId(1), fee_amount),
            WitnessTestAccount::new(AccountId(2), withdraw_amount),
        ];
        // Remove pubkey hash from the target account.
        accounts[1].set_empty_pubkey_hash();

        let (account_from, account_to) = (&accounts[0], &accounts[1]);
        let forced_exit_op = ForcedExitOp {
            tx: account_from.zksync_account.sign_forced_exit(
                TokenId(0),
                BigUint::from(fee_amount),
                &account_to.account.address,
                None,
                true,
                Default::default(),
            ),
            target_account_id: account_to.id,
            withdraw_amount: Some(BigUint::from(withdraw_amount).into()),
        };

        // Additional data required for performing the operation.
        let input = SigDataInput::from_forced_exit_op(&forced_exit_op)
            .expect("SigDataInput creation failed");

        generic_test_scenario::<ForcedExitWitness<Bn256>, _>(
            &accounts,
            forced_exit_op,
            input,
            |plasma_state, op| {
                let fee = <ZkSyncState as TxHandler<ForcedExit>>::apply_op(plasma_state, &op)
                    .expect("ForcedExit failed")
                    .0
                    .unwrap();

                vec![fee]
            },
        );
    }
}

/// Checks that corrupted signature data leads to unsatisfied constraints in circuit.
#[test]
#[ignore]
fn corrupted_ops_input() {
    // Incorrect signature data will lead to `op_valid` constraint failure.
    // See `circuit.rs` for details.
    const EXPECTED_PANIC_MSG: &str = "op_valid is true";

    // Legit input data.
    let fee_amount = 1;
    let withdraw_amount = 100;
    let mut accounts = vec![
        WitnessTestAccount::new(AccountId(1), fee_amount),
        WitnessTestAccount::new(AccountId(2), withdraw_amount),
    ];
    // Remove pubkey hash from the target account.
    accounts[1].set_empty_pubkey_hash();

    let (account_from, account_to) = (&accounts[0], &accounts[1]);
    let forced_exit_op = ForcedExitOp {
        tx: account_from.zksync_account.sign_forced_exit(
            TokenId(0),
            BigUint::from(fee_amount),
            &account_to.account.address,
            None,
            true,
            Default::default(),
        ),
        target_account_id: account_to.id,
        withdraw_amount: Some(BigUint::from(withdraw_amount).into()),
    };

    // Additional data required for performing the operation.
    let input =
        SigDataInput::from_forced_exit_op(&forced_exit_op).expect("SigDataInput creation failed");

    // Test vector with values corrupted one by one.
    let test_vector = input.corrupted_variations();

    for input in test_vector {
        corrupted_input_test_scenario::<ForcedExitWitness<Bn256>, _>(
            &accounts,
            forced_exit_op.clone(),
            input,
            EXPECTED_PANIC_MSG,
            |plasma_state, op| {
                let fee = <ZkSyncState as TxHandler<ForcedExit>>::apply_op(plasma_state, &op)
                    .expect("Operation failed")
                    .0
                    .unwrap();
                vec![fee]
            },
        );
    }
}

/// Checks that executing a forced exit operation with incorrect
/// data (target address) results in an error.
#[test]
#[ignore]
fn test_incorrect_target() {
    const TOKEN_ID: TokenId = TokenId(0);
    const WITHDRAW_AMOUNT: u64 = 7;
    const FEE_AMOUNT: u64 = 3;

    // Operation is not valid, since target account does not exist.
    const ERR_MSG: &str = "op_valid is true/enforce equal to one";

    let accounts = vec![WitnessTestAccount::new(AccountId(1), FEE_AMOUNT)];

    let incorrect_account = WitnessTestAccount::new_empty(AccountId(2));

    let (account_from, account_to) = (&accounts[0], &incorrect_account);
    let forced_exit_op = ForcedExitOp {
        tx: account_from.zksync_account.sign_forced_exit(
            TokenId(0),
            BigUint::from(FEE_AMOUNT),
            &account_to.account.address,
            None,
            true,
            Default::default(),
        ),
        target_account_id: account_to.id,
        withdraw_amount: Some(BigUint::from(WITHDRAW_AMOUNT).into()),
    };

    // Additional data required for performing the operation.
    let input =
        SigDataInput::from_forced_exit_op(&forced_exit_op).expect("SigDataInput creation failed");

    incorrect_op_test_scenario::<ForcedExitWitness<Bn256>, _>(
        &accounts,
        forced_exit_op,
        input,
        ERR_MSG,
        || {
            vec![CollectedFee {
                token: TOKEN_ID,
                amount: FEE_AMOUNT.into(),
            }]
        },
    );
}

/// Checks that executing a forced exit operation for target account with pubkey set is correct
#[test]
#[ignore]
fn test_target_has_key_set() {
    const TOKEN_ID: TokenId = TokenId(0);
    const FEE_AMOUNT: u64 = 3;
    const WITHDRAW_AMOUNT: u64 = 100;

    // Input data: we DO NOT reset the signing key for the second account.
    let accounts = vec![
        WitnessTestAccount::new(AccountId(1), FEE_AMOUNT),
        WitnessTestAccount::new(AccountId(2), WITHDRAW_AMOUNT),
    ];

    let (account_from, account_to) = (&accounts[0], &accounts[1]);
    let forced_exit_op = ForcedExitOp {
        tx: account_from.zksync_account.sign_forced_exit(
<<<<<<< HEAD
            TOKEN_ID,
=======
            TokenId(0),
>>>>>>> 9bdf9140
            BigUint::from(FEE_AMOUNT),
            &account_to.account.address,
            None,
            true,
            Default::default(),
        ),
        target_account_id: account_to.id,
        withdraw_amount: Some(BigUint::from(WITHDRAW_AMOUNT).into()),
    };

    // Additional data required for performing the operation.
    let input =
        SigDataInput::from_forced_exit_op(&forced_exit_op).expect("SigDataInput creation failed");

    generic_test_scenario::<ForcedExitWitness<Bn256>, _>(
        &accounts,
        forced_exit_op,
        input,
        |plasma_state, op| {
            let fee = <ZkSyncState as TxHandler<ForcedExit>>::apply_op(plasma_state, &op)
                .expect("ForcedExit failed")
                .0
                .unwrap();

            vec![fee]
        },
    );
}

/// Checks that executing a forced exit operation with incorrect
/// data (insufficient funds for fees) results in an error.
#[test]
#[ignore]
fn test_not_enough_fees() {
    const TOKEN_ID: TokenId = TokenId(0);
    const FEE_AMOUNT: u64 = 3;
    const WITHDRAW_AMOUNT: u64 = 100;

    // Balance check should fail.
    // "balance-fee bits" is message for subtraction check in circuit.
    // For details see `circuit.rs`.
    const ERR_MSG: &str = "balance-fee bits";

    // Input data: we DO NOT reset the signing key for the second account.
    let accounts = vec![
        WitnessTestAccount::new(AccountId(1), 0u64), // Note that initiator account has no enough funds to cover fees.
        WitnessTestAccount::new(AccountId(2), WITHDRAW_AMOUNT),
    ];

    let (account_from, account_to) = (&accounts[0], &accounts[1]);
    let forced_exit_op = ForcedExitOp {
        tx: account_from.zksync_account.sign_forced_exit(
            TokenId(0),
            BigUint::from(FEE_AMOUNT),
            &account_to.account.address,
            None,
            true,
            Default::default(),
        ),
        target_account_id: account_to.id,
        withdraw_amount: Some(BigUint::from(WITHDRAW_AMOUNT).into()),
    };

    // Additional data required for performing the operation.
    let input =
        SigDataInput::from_forced_exit_op(&forced_exit_op).expect("SigDataInput creation failed");

    incorrect_op_test_scenario::<ForcedExitWitness<Bn256>, _>(
        &accounts,
        forced_exit_op,
        input,
        ERR_MSG,
        || {
            vec![CollectedFee {
                token: TOKEN_ID,
                amount: FEE_AMOUNT.into(),
            }]
        },
    );
}

/// Checks that executing a forced exit operation with incorrect
/// data (insufficient target balance) results in an error.
#[test]
#[ignore]
fn test_not_enough_balance() {
    const TOKEN_ID: TokenId = TokenId(0);
    const FEE_AMOUNT: u64 = 3;
    const WITHDRAW_AMOUNT: u64 = 100;

    // Balance is not equal to the withdrawals amount.
    // For details see `circuit.rs`.
    const ERR_MSG: &str = "op_valid is true/enforce equal to one";

    // Input data: we DO NOT reset the signing key for the second account.
    let accounts = vec![
        WitnessTestAccount::new(AccountId(1), FEE_AMOUNT),
        WitnessTestAccount::new(AccountId(2), 0u64), // Note that target account has no enough funds for withdrawal.
    ];

    let (account_from, account_to) = (&accounts[0], &accounts[1]);
    let forced_exit_op = ForcedExitOp {
        tx: account_from.zksync_account.sign_forced_exit(
            TokenId(0),
            BigUint::from(FEE_AMOUNT),
            &account_to.account.address,
            None,
            true,
            Default::default(),
        ),
        target_account_id: account_to.id,
        withdraw_amount: Some(BigUint::from(WITHDRAW_AMOUNT).into()),
    };

    // Additional data required for performing the operation.
    let input =
        SigDataInput::from_forced_exit_op(&forced_exit_op).expect("SigDataInput creation failed");

    incorrect_op_test_scenario::<ForcedExitWitness<Bn256>, _>(
        &accounts,
        forced_exit_op,
        input,
        ERR_MSG,
        || {
            vec![CollectedFee {
                token: TOKEN_ID,
                amount: FEE_AMOUNT.into(),
            }]
        },
    );
}

/// Checks that executing a forced exit operation with incorrect
/// data (target balance is not equal to the amount of withdrawal) results in an error.
#[test]
#[ignore]
fn test_not_exact_withdrawal_amount() {
    const TOKEN_ID: TokenId = TokenId(0);
    const FEE_AMOUNT: u64 = 3;
    const ACCOUNT_BALANCE: u64 = FEE_AMOUNT * 2;
    const WITHDRAW_AMOUNT: u64 = 100;

    // Balance is not equal to the withdrawals amount.
    // For details see `circuit.rs`.
    const ERR_MSG: &str = "op_valid is true/enforce equal to one";

    // Input data: we DO NOT reset the signing key for the second account.
    let accounts = vec![
        WitnessTestAccount::new(AccountId(1), FEE_AMOUNT),
        WitnessTestAccount::new(AccountId(2), ACCOUNT_BALANCE), // Note that target account has more funds than `WITHDRAW_AMOUNT`.
    ];

    let (account_from, account_to) = (&accounts[0], &accounts[1]);
    let forced_exit_op = ForcedExitOp {
        tx: account_from.zksync_account.sign_forced_exit(
            TokenId(0),
            BigUint::from(FEE_AMOUNT),
            &account_to.account.address,
            None,
            true,
            Default::default(),
        ),
        target_account_id: account_to.id,
        withdraw_amount: Some(BigUint::from(WITHDRAW_AMOUNT).into()),
    };

    // Additional data required for performing the operation.
    let input =
        SigDataInput::from_forced_exit_op(&forced_exit_op).expect("SigDataInput creation failed");

    incorrect_op_test_scenario::<ForcedExitWitness<Bn256>, _>(
        &accounts,
        forced_exit_op,
        input,
        ERR_MSG,
        || {
            vec![CollectedFee {
                token: TOKEN_ID,
                amount: FEE_AMOUNT.into(),
            }]
        },
    );
}<|MERGE_RESOLUTION|>--- conflicted
+++ resolved
@@ -189,11 +189,7 @@
     let (account_from, account_to) = (&accounts[0], &accounts[1]);
     let forced_exit_op = ForcedExitOp {
         tx: account_from.zksync_account.sign_forced_exit(
-<<<<<<< HEAD
             TOKEN_ID,
-=======
-            TokenId(0),
->>>>>>> 9bdf9140
             BigUint::from(FEE_AMOUNT),
             &account_to.account.address,
             None,
