--- conflicted
+++ resolved
@@ -13,15 +13,6 @@
 };
 use zksync_crypto::rand::{Rng, SeedableRng, XorShiftRng};
 // Workspace deps
-<<<<<<< HEAD
-=======
-use models::{
-    operations::{ChangePubKeyOp, CloseOp, ForcedExitOp, TransferOp, TransferToNewOp, WithdrawOp},
-    tx::PackedPublicKey,
-    AccountId, BlockNumber,
-};
-use plasma::state::CollectedFee;
->>>>>>> ce3a147a
 use zksync_crypto::{
     circuit::{
         account::{Balance, CircuitAccount, CircuitAccountTree},
