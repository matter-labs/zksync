// Built-in deps
use std::fmt;
use std::sync::Arc;

#[cfg(feature = "with-metrics")]
use std::time::Instant;

// External uses
use web3::{
    contract::{
        tokens::{Detokenize, Tokenize},
        Contract, Options,
    },
    transports::Http,
    types::{
        Address, BlockId, BlockNumber, Bytes, Filter, Log, Transaction, TransactionId,
        TransactionReceipt, H160, H256, U256, U64,
    },
    Web3,
};

// Workspace uses
use zksync_eth_signer::{raw_ethereum_tx::RawTransaction, EthereumSigner};
use zksync_types::ChainId;

use crate::ethereum_gateway::{ExecutedTxStatus, FailureInfo, SignedCallResult};
/// Gas limit value to be used in transaction if for some reason
/// gas limit was not set for it.
///
/// This is an emergency value, which will not be used normally.
const FALLBACK_GAS_LIMIT: u64 = 3_000_000;

struct ETHDirectClientInner<S: EthereumSigner> {
    eth_signer: S,
    sender_account: Address,
    contract_addr: H160,
    contract: ethabi::Contract,
<<<<<<< HEAD
    chain_id: u64,
=======
    chain_id: ChainId,
>>>>>>> 5730fa4e
    gas_price_factor: f64,
    web3: Web3<Http>,
}

#[derive(Clone)]
pub struct ETHDirectClient<S: EthereumSigner> {
    inner: Arc<ETHDirectClientInner<S>>,
}

impl<S: EthereumSigner> fmt::Debug for ETHDirectClient<S> {
    fn fmt(&self, f: &mut fmt::Formatter<'_>) -> fmt::Result {
        // We do not want to have a private key in the debug representation.

        f.debug_struct("ETHDirectClient")
            .field("sender_account", &self.inner.sender_account)
            .field("contract_addr", &self.inner.contract_addr)
            .field("chain_id", &self.inner.chain_id)
            .field("gas_price_factor", &self.inner.gas_price_factor)
            .finish()
    }
}

impl<S: EthereumSigner> ETHDirectClient<S> {
    pub fn new(
        transport: Http,
        contract: ethabi::Contract,
        operator_eth_addr: H160,
        eth_signer: S,
        contract_eth_addr: H160,
<<<<<<< HEAD
        chain_id: u64,
=======
        chain_id: ChainId,
>>>>>>> 5730fa4e
        gas_price_factor: f64,
    ) -> Self {
        Self {
            inner: Arc::new(ETHDirectClientInner {
                sender_account: operator_eth_addr,
                eth_signer,
                contract_addr: contract_eth_addr,
                chain_id,
                contract,
                gas_price_factor,
                web3: Web3::new(transport),
            }),
        }
    }

    pub fn main_contract_with_address(&self, address: Address) -> Contract<Http> {
        Contract::new(self.inner.web3.eth(), address, self.inner.contract.clone())
    }

    pub fn main_contract(&self) -> Contract<Http> {
        self.main_contract_with_address(self.inner.contract_addr)
    }

    pub fn create_contract(&self, address: Address, contract: ethabi::Contract) -> Contract<Http> {
        Contract::new(self.inner.web3.eth(), address, contract)
    }

    pub async fn pending_nonce(&self) -> Result<U256, anyhow::Error> {
        #[cfg(feature = "with-metrics")]
        let start = Instant::now();
        let count = self
            .inner
            .web3
            .eth()
            .transaction_count(self.inner.sender_account, Some(BlockNumber::Pending))
            .await?;
        #[cfg(feature = "with-metrics")]
        metrics::histogram!("eth_client.direct.pending_nonce", start.elapsed());
        Ok(count)
    }

    pub async fn current_nonce(&self) -> Result<U256, anyhow::Error> {
        #[cfg(feature = "with-metrics")]
        let start = Instant::now();
        let nonce = self
            .inner
            .web3
            .eth()
            .transaction_count(self.inner.sender_account, Some(BlockNumber::Latest))
            .await?;
        #[cfg(feature = "with-metrics")]
        metrics::histogram!("eth_client.direct.current_nonce", start.elapsed());
        Ok(nonce)
    }

    pub async fn block(
        &self,
        id: BlockId,
    ) -> Result<Option<web3::types::Block<H256>>, anyhow::Error> {
        #[cfg(feature = "with-metrics")]
        let start = Instant::now();
        let block = self.inner.web3.eth().block(id).await?;
        #[cfg(feature = "with-metrics")]
        metrics::histogram!("eth_client.direct.block", start.elapsed());
        Ok(block)
    }

    pub async fn block_number(&self) -> Result<U64, anyhow::Error> {
        #[cfg(feature = "with-metrics")]
        let start = Instant::now();
        let block_number = self.inner.web3.eth().block_number().await?;
        #[cfg(feature = "with-metrics")]
        metrics::histogram!("eth_client.direct.block_number", start.elapsed());
        Ok(block_number)
    }

    pub async fn get_gas_price(&self) -> Result<U256, anyhow::Error> {
        #[cfg(feature = "with-metrics")]
        let start = Instant::now();
        let mut network_gas_price = self.inner.web3.eth().gas_price().await?;
        let percent_gas_price_factor =
            U256::from((self.inner.gas_price_factor * 100.0).round() as u64);
        network_gas_price = (network_gas_price * percent_gas_price_factor) / U256::from(100);
        #[cfg(feature = "with-metrics")]
        metrics::histogram!("eth_client.direct.get_gas_price", start.elapsed());
        Ok(network_gas_price)
    }

    pub async fn sign_prepared_tx(
        &self,
        data: Vec<u8>,
        options: Options,
    ) -> Result<SignedCallResult, anyhow::Error> {
        self.sign_prepared_tx_for_addr(data, self.inner.contract_addr, options)
            .await
    }

    pub async fn sign_prepared_tx_for_addr(
        &self,
        data: Vec<u8>,
        contract_addr: H160,
        options: Options,
    ) -> Result<SignedCallResult, anyhow::Error> {
        #[cfg(feature = "with-metrics")]
        let start = Instant::now();

        // fetch current gas_price
        let gas_price = match options.gas_price {
            Some(gas_price) => gas_price,
            None => self.get_gas_price().await?,
        };

        let nonce = match options.nonce {
            Some(nonce) => nonce,
            None => self.pending_nonce().await?,
        };

        let gas = match options.gas {
            Some(gas) => gas,
            None => {
                // Verbosity level is set to `error`, since we expect all the transactions to have
                // a set limit, but don't want to crush the application if for some reason in some
                // place limit was not set.
                vlog::error!(
                    "No gas limit was set for transaction, using the default limit: {}",
                    FALLBACK_GAS_LIMIT
                );

                U256::from(FALLBACK_GAS_LIMIT)
            }
        };

        // form and sign tx
        let tx = RawTransaction {
<<<<<<< HEAD
            chain_id: self.inner.chain_id,
=======
            chain_id: self.inner.chain_id.0,
>>>>>>> 5730fa4e
            transaction_type: None,
            access_list: None,
            max_fee_per_gas: Default::default(),
            nonce,
            to: Some(contract_addr),
            value: options.value.unwrap_or_default(),
            gas_price,
            gas,
            data,
            max_priority_fee_per_gas: Default::default(),
        };

        let signed_tx = self.inner.eth_signer.sign_transaction(tx).await?;
        let hash = self
            .inner
            .web3
            .web3()
            .sha3(Bytes(signed_tx.clone()))
            .await?;

        #[cfg(feature = "with-metrics")]
        metrics::histogram!(
            "eth_client.direct.sign_prepared_tx_for_addr",
            start.elapsed()
        );
        Ok(SignedCallResult {
            raw_tx: signed_tx,
            gas_price,
            nonce,
            hash,
        })
    }

    pub async fn send_raw_tx(&self, tx: Vec<u8>) -> Result<H256, anyhow::Error> {
        #[cfg(feature = "with-metrics")]
        let start = Instant::now();
        let tx = self
            .inner
            .web3
            .eth()
            .send_raw_transaction(Bytes(tx))
            .await?;
        #[cfg(feature = "with-metrics")]
        metrics::histogram!("eth_client.direct.send_raw_tx", start.elapsed());
        Ok(tx)
    }

    pub async fn tx_receipt(
        &self,
        tx_hash: H256,
    ) -> Result<Option<TransactionReceipt>, anyhow::Error> {
        #[cfg(feature = "with-metrics")]
        let start = Instant::now();
        let receipt = self.inner.web3.eth().transaction_receipt(tx_hash).await?;
        #[cfg(feature = "with-metrics")]
        metrics::histogram!("eth_client.direct.tx_receipt", start.elapsed());
        Ok(receipt)
    }

    pub async fn failure_reason(
        &self,
        tx_hash: H256,
    ) -> Result<Option<FailureInfo>, anyhow::Error> {
        #[cfg(feature = "with-metrics")]
        let start = Instant::now();
        let transaction = self.inner.web3.eth().transaction(tx_hash.into()).await?;
        let receipt = self.inner.web3.eth().transaction_receipt(tx_hash).await?;

        match (transaction, receipt) {
            (Some(transaction), Some(receipt)) => {
                let gas_limit = transaction.gas;
                let gas_used = receipt.gas_used;

                let call_request = web3::types::CallRequest {
                    from: transaction.from,
                    to: transaction.to,
                    gas: Some(transaction.gas),
                    gas_price: transaction.gas_price,
                    value: Some(transaction.value),
                    data: Some(transaction.input),
                    transaction_type: None,
                    access_list: None,
                    max_fee_per_gas: None,
                    max_priority_fee_per_gas: None,
                };

                let encoded_revert_reason = self
                    .inner
                    .web3
                    .eth()
                    .call(call_request, receipt.block_number.map(Into::into))
                    .await;
                let (revert_code, revert_reason) = if let Err(web3::Error::Rpc(e)) =
                    encoded_revert_reason
                {
                    let revert_code = e.message.clone();
                    let mut revert_reason = e.message;
                    let last_symbol_num = std::cmp::min(20, revert_reason.len());
                    revert_reason.replace_range(0..last_symbol_num, "");
                    (revert_code, revert_reason)
                } else {
                    let encoded_revert_reason = encoded_revert_reason?;
                    let revert_code = hex::encode(&encoded_revert_reason.0);
                    let revert_reason = if encoded_revert_reason.0.len() >= 4 {
                        let encoded_string_without_function_hash = &encoded_revert_reason.0[4..];

                        ethabi::decode(
                            &[ethabi::ParamType::String],
                            encoded_string_without_function_hash,
                        )?
                        .into_iter()
                        .next()
                        .unwrap()
                        .to_string()
                    } else {
                        "unknown".to_string()
                    };
                    (revert_code, revert_reason)
                };

                #[cfg(feature = "with-metrics")]
                metrics::histogram!("eth_client.direct.failure_reason", start.elapsed());
                Ok(Some(FailureInfo {
                    revert_code,
                    revert_reason,
                    gas_used,
                    gas_limit,
                }))
            }
            _ => Ok(None),
        }
    }

    pub async fn eth_balance(&self, address: Address) -> Result<U256, anyhow::Error> {
        #[cfg(feature = "with-metrics")]
        let start = Instant::now();
        let balance = self.inner.web3.eth().balance(address, None).await?;
        #[cfg(feature = "with-metrics")]
        metrics::histogram!("eth_client.direct.eth_balance", start.elapsed());
        Ok(balance)
    }

    pub async fn sender_eth_balance(&self) -> Result<U256, anyhow::Error> {
        self.eth_balance(self.inner.sender_account).await
    }

    pub async fn allowance(
        &self,
        token_address: Address,
        erc20_abi: ethabi::Contract,
    ) -> Result<U256, anyhow::Error> {
        #[cfg(feature = "with-metrics")]
        let start = Instant::now();
        let res = self
            .call_contract_function(
                "allowance",
                (self.inner.sender_account, self.inner.contract_addr),
                None,
                Options::default(),
                None,
                token_address,
                erc20_abi,
            )
            .await?;
        #[cfg(feature = "with-metrics")]
        metrics::histogram!("eth_client.direct.allowance", start.elapsed());
        Ok(res)
    }

    pub async fn call_main_contract_function<R, A, P, B>(
        &self,
        func: &str,
        params: P,
        from: A,
        options: Options,
        block: B,
    ) -> Result<R, anyhow::Error>
    where
        R: Detokenize + Unpin,
        A: Into<Option<Address>>,
        B: Into<Option<BlockId>>,
        P: Tokenize,
    {
        self.call_contract_function(
            func,
            params,
            from,
            options,
            block,
            self.inner.contract_addr,
            self.inner.contract.clone(),
        )
        .await
    }

    #[allow(clippy::too_many_arguments)]
    pub async fn call_contract_function<R, A, B, P>(
        &self,
        func: &str,
        params: P,
        from: A,
        options: Options,
        block: B,
        token_address: Address,
        erc20_abi: ethabi::Contract,
    ) -> Result<R, anyhow::Error>
    where
        R: Detokenize + Unpin,
        A: Into<Option<Address>>,
        B: Into<Option<BlockId>>,
        P: Tokenize,
    {
        #[cfg(feature = "with-metrics")]
        let start = Instant::now();
        let contract = Contract::new(self.inner.web3.eth(), token_address, erc20_abi);
        let res = contract.query(func, params, from, options, block).await?;
        #[cfg(feature = "with-metrics")]
        metrics::histogram!("eth_client.direct.call_contract_function", start.elapsed());
        Ok(res)
    }

    pub async fn get_tx_status(
        &self,
        hash: H256,
        current_block: Option<u64>,
    ) -> anyhow::Result<Option<ExecutedTxStatus>> {
        #[cfg(feature = "with-metrics")]
        let start = Instant::now();

        let receipt = self.tx_receipt(hash).await?;
        let res: Result<Option<ExecutedTxStatus>, anyhow::Error> = match receipt {
            Some(TransactionReceipt {
                block_number: Some(tx_block_number),
                status: Some(status),
                ..
            }) => {
                let current_block = match current_block {
                    Some(current_block) => current_block,
                    None => self.block_number().await?.as_u64(),
                };
                let confirmations = current_block.saturating_sub(tx_block_number.as_u64());
                let success = status.as_u64() == 1;

                // Set the receipt only for failures.
                let receipt = if success {
                    None
                } else {
                    Some(receipt.unwrap())
                };

                Ok(Some(ExecutedTxStatus {
                    confirmations,
                    success,
                    receipt,
                }))
            }
            _ => Ok(None),
        };
        #[cfg(feature = "with-metrics")]
        metrics::histogram!("eth_client.direct.get_tx_status", start.elapsed());
        res
    }

    pub async fn logs(&self, filter: Filter) -> anyhow::Result<Vec<Log>> {
        #[cfg(feature = "with-metrics")]
        let start = Instant::now();
        let logs = self.inner.web3.eth().logs(filter).await?;
        #[cfg(feature = "with-metrics")]
        metrics::histogram!("eth_client.direct.logs", start.elapsed());
        Ok(logs)
    }

    pub fn contract(&self) -> &ethabi::Contract {
        &self.inner.contract
    }

    pub fn contract_addr(&self) -> H160 {
        self.inner.contract_addr
    }

<<<<<<< HEAD
    pub fn chain_id(&self) -> u64 {
=======
    pub fn chain_id(&self) -> ChainId {
>>>>>>> 5730fa4e
        self.inner.chain_id
    }

    pub fn gas_price_factor(&self) -> f64 {
        self.inner.gas_price_factor
    }

    pub fn encode_tx_data<P: Tokenize>(&self, func: &str, params: P) -> Vec<u8> {
        let f = self
            .contract()
            .function(func)
            .expect("failed to get function parameters");

        f.encode_input(&params.into_tokens())
            .expect("failed to encode parameters")
    }

    pub fn get_web3_transport(&self) -> &Http {
        self.inner.web3.transport()
    }

    pub async fn get_tx(&self, hash: H256) -> Result<Option<Transaction>, anyhow::Error> {
        #[cfg(feature = "with-metrics")]
        let start = Instant::now();
        let tx = self
            .inner
            .web3
            .eth()
            .transaction(TransactionId::Hash(hash))
            .await?;
        #[cfg(feature = "with-metrics")]
        metrics::histogram!("eth_client.direct.get_tx", start.elapsed());
        Ok(tx)
    }
}<|MERGE_RESOLUTION|>--- conflicted
+++ resolved
@@ -35,11 +35,7 @@
     sender_account: Address,
     contract_addr: H160,
     contract: ethabi::Contract,
-<<<<<<< HEAD
-    chain_id: u64,
-=======
     chain_id: ChainId,
->>>>>>> 5730fa4e
     gas_price_factor: f64,
     web3: Web3<Http>,
 }
@@ -69,11 +65,7 @@
         operator_eth_addr: H160,
         eth_signer: S,
         contract_eth_addr: H160,
-<<<<<<< HEAD
-        chain_id: u64,
-=======
         chain_id: ChainId,
->>>>>>> 5730fa4e
         gas_price_factor: f64,
     ) -> Self {
         Self {
@@ -208,11 +200,7 @@
 
         // form and sign tx
         let tx = RawTransaction {
-<<<<<<< HEAD
-            chain_id: self.inner.chain_id,
-=======
             chain_id: self.inner.chain_id.0,
->>>>>>> 5730fa4e
             transaction_type: None,
             access_list: None,
             max_fee_per_gas: Default::default(),
@@ -493,11 +481,7 @@
         self.inner.contract_addr
     }
 
-<<<<<<< HEAD
-    pub fn chain_id(&self) -> u64 {
-=======
     pub fn chain_id(&self) -> ChainId {
->>>>>>> 5730fa4e
         self.inner.chain_id
     }
 
