// Built-in deps
use std::{cmp, collections::HashMap, time::Instant};
// External imports
use num::BigInt;
use sqlx::types::BigDecimal;
// Workspace imports
use zksync_types::{
    helpers::{apply_updates, reverse_updates},
    AccountId, AccountMap, AccountUpdate, AccountUpdates, BlockNumber, PubKeyHash,
};
// Local imports
use crate::chain::{
    account::{
        records::{
            StorageAccount, StorageAccountCreation, StorageAccountPubkeyUpdate,
            StorageAccountUpdate, StorageBalance,
        },
        restore_account,
    },
    block::BlockSchema,
};
use crate::diff::StorageAccountDiff;
// use crate::schema::*;
use crate::{QueryResult, StorageProcessor};

/// State schema is capable of managing... well, the state of the chain.
///
/// This roughly includes the two main topics:
/// - Account management (applying the diffs to the account map).
/// - Block events (which blocks were committed/verified).
///
/// # Representation of the Sidechain State in the DB:
///
/// Saving state is done in two steps:
/// 1. When the block is committed, we save all state updates
///   (tables: `account_creates`, `account_balance_updates`)
/// 2. Once the block is verified, we apply this updates to stored state snapshot
///   (tables: `accounts`, `balances`)
///
/// This way we have the following advantages:
/// - Easy access to state for any block (useful for provers which work on different blocks)
/// - We can rewind any `committed` state (which is not final)
#[derive(Debug)]
pub struct StateSchema<'a, 'c>(pub &'a mut StorageProcessor<'c>);

impl<'a, 'c> StateSchema<'a, 'c> {
    /// Stores the list of updates to the account map in the database.
    /// At this step, the changes are not verified yet, and thus are not applied.
    pub async fn commit_state_update(
        &mut self,
        block_number: BlockNumber,
        accounts_updated: &[(AccountId, AccountUpdate)],
        first_update_order_id: usize,
    ) -> QueryResult<()> {
        let start = Instant::now();
        let mut transaction = self.0.start_transaction().await?;

        // Simply go through the every account update, and update the corresponding table.
        // This may look scary, but every match arm is very simple by its nature.

        let update_order_ids =
            first_update_order_id..first_update_order_id + accounts_updated.len();

        for (update_order_id, (id, upd)) in update_order_ids.zip(accounts_updated.iter()) {
            vlog::debug!(
                "Committing state update for account {} in block {}",
                **id,
                *block_number
            );
            match *upd {
                AccountUpdate::Create { ref address, nonce } => {
                    let account_id = i64::from(**id);
                    let is_create = true;
                    let block_number = i64::from(*block_number);
                    let address = address.as_bytes().to_vec();
                    let nonce = i64::from(*nonce);
                    let update_order_id = update_order_id as i32;
                    sqlx::query!(
                        r#"
                        INSERT INTO account_creates ( account_id, is_create, block_number, address, nonce, update_order_id )
                        VALUES ( $1, $2, $3, $4, $5, $6 )
                        "#,
                        account_id, is_create, block_number, address, nonce, update_order_id
                    )
                    .execute(transaction.conn())
                    .await?;
                }
                AccountUpdate::Delete { ref address, nonce } => {
                    let account_id = i64::from(**id);
                    let is_create = false;
                    let block_number = i64::from(*block_number);
                    let address = address.as_bytes().to_vec();
                    let nonce = i64::from(*nonce);
                    let update_order_id = update_order_id as i32;
                    sqlx::query!(
                        r#"
                        INSERT INTO account_creates ( account_id, is_create, block_number, address, nonce, update_order_id )
                        VALUES ( $1, $2, $3, $4, $5, $6 )
                        "#,
                        account_id, is_create, block_number, address, nonce, update_order_id
                    )
                    .execute(transaction.conn())
                    .await?;
                }
                AccountUpdate::UpdateBalance {
                    balance_update: (token, ref old_balance, ref new_balance),
                    old_nonce,
                    new_nonce,
                } => {
                    let account_id = i64::from(**id);
                    let block_number = i64::from(*block_number);
                    let coin_id = *token as i32;
                    let old_balance = BigDecimal::from(BigInt::from(old_balance.clone()));
                    let new_balance = BigDecimal::from(BigInt::from(new_balance.clone()));
                    let old_nonce = i64::from(*old_nonce);
                    let new_nonce = i64::from(*new_nonce);
                    let update_order_id = update_order_id as i32;

                    sqlx::query!(
                        r#"
                        INSERT INTO account_balance_updates ( account_id, block_number, coin_id, old_balance, new_balance, old_nonce, new_nonce, update_order_id )
                        VALUES ( $1, $2, $3, $4, $5, $6, $7, $8 )
                        "#,
                        account_id,
                        block_number,
                        coin_id,
                        old_balance,
                        new_balance,
                        old_nonce,
                        new_nonce,
                        update_order_id,
                    )
                    .execute(transaction.conn())
                    .await?;
                }
                AccountUpdate::ChangePubKeyHash {
                    ref old_pub_key_hash,
                    ref new_pub_key_hash,
                    old_nonce,
                    new_nonce,
                } => {
                    let update_order_id = update_order_id as i32;
                    let account_id = i64::from(**id);
                    let block_number = i64::from(*block_number);
                    let old_pubkey_hash = old_pub_key_hash.data.to_vec();
                    let new_pubkey_hash = new_pub_key_hash.data.to_vec();
                    let old_nonce = i64::from(*old_nonce);
                    let new_nonce = i64::from(*new_nonce);
                    sqlx::query!(
                        r#"
                        INSERT INTO account_pubkey_updates ( update_order_id, account_id, block_number, old_pubkey_hash, new_pubkey_hash, old_nonce, new_nonce )
                        VALUES ( $1, $2, $3, $4, $5, $6, $7 )
                        "#,
                        update_order_id, account_id, block_number, old_pubkey_hash, new_pubkey_hash, old_nonce, new_nonce
                    )
                    .execute(transaction.conn())
                    .await?;
                }
            }
        }

        transaction.commit().await?;

        metrics::histogram!("sql.chain.state.commit_state_update", start.elapsed());
        Ok(())
    }

    /// Applies the previously stored list of account changes to the stored state.
    ///
    /// This method is invoked from the `zksync_eth_sender` after corresponding `Verify` transaction
    /// is confirmed on Ethereum blockchain.
    pub async fn apply_state_update(&mut self, block_number: BlockNumber) -> QueryResult<()> {
        let start = Instant::now();
<<<<<<< HEAD
        vlog::info!("Applying state update for block: {}", block_number);
=======
        log::info!("Applying state update for block: {}", *block_number);
>>>>>>> 8b964a3b

        let mut transaction = self.0.start_transaction().await?;

        // Collect the stored updates. This includes collecting entries from three tables:
        // `account_creates` (for creating/removing accounts),
        // `account_balance_updates` (for changing the balance of accounts),
        // `account_pubkey_updates` (for changing the accounts public keys).
        let account_balance_diff = sqlx::query_as!(
            StorageAccountUpdate,
            "SELECT * FROM account_balance_updates WHERE block_number = $1",
            i64::from(*block_number)
        )
        .fetch_all(transaction.conn())
        .await?;

        let account_creation_diff = sqlx::query_as!(
            StorageAccountCreation,
            "
                SELECT * FROM account_creates
                WHERE block_number = $1
            ",
            i64::from(*block_number)
        )
        .fetch_all(transaction.conn())
        .await?;

        let account_change_pubkey_diff = sqlx::query_as!(
            StorageAccountPubkeyUpdate,
            "
                SELECT * FROM account_pubkey_updates
                WHERE block_number = $1
            ",
            i64::from(*block_number)
        )
        .fetch_all(transaction.conn())
        .await?;

        // Collect the updates into one list of `StorageAccountDiff`.
        let account_updates: Vec<StorageAccountDiff> = {
            let mut account_diff = Vec::new();
            account_diff.extend(
                account_balance_diff
                    .into_iter()
                    .map(StorageAccountDiff::from),
            );
            account_diff.extend(
                account_creation_diff
                    .into_iter()
                    .map(StorageAccountDiff::from),
            );
            account_diff.extend(
                account_change_pubkey_diff
                    .into_iter()
                    .map(StorageAccountDiff::from),
            );
            account_diff.sort_by(StorageAccountDiff::cmp_order);
            account_diff
        };

        vlog::debug!("Sorted account update list: {:?}", account_updates);

        // Then go through the collected list of changes and apply them by one.
        for acc_update in account_updates.into_iter() {
            match acc_update {
                StorageAccountDiff::BalanceUpdate(upd) => {
                    sqlx::query!(
                        r#"
                        INSERT INTO balances ( account_id, coin_id, balance )
                        VALUES ( $1, $2, $3 )
                        ON CONFLICT (account_id, coin_id)
                        DO UPDATE
                          SET balance = $3
                        "#,
                        upd.account_id,
                        upd.coin_id,
                        upd.new_balance.clone(),
                    )
                    .execute(transaction.conn())
                    .await?;

                    sqlx::query!(
                        r#"
                        UPDATE accounts 
                        SET last_block = $1, nonce = $2
                        WHERE id = $3
                        "#,
                        upd.block_number,
                        upd.new_nonce,
                        upd.account_id,
                    )
                    .execute(transaction.conn())
                    .await?;
                }

                StorageAccountDiff::Create(upd) => {
                    sqlx::query!(
                        r#"
                        INSERT INTO accounts ( id, last_block, nonce, address, pubkey_hash )
                        VALUES ( $1, $2, $3, $4, $5 )
                        "#,
                        upd.account_id,
                        upd.block_number,
                        upd.nonce,
                        upd.address,
                        PubKeyHash::default().data.to_vec()
                    )
                    .execute(transaction.conn())
                    .await?;
                }
                StorageAccountDiff::Delete(upd) => {
                    sqlx::query!(
                        r#"
                        DELETE FROM accounts
                        WHERE id = $1
                        "#,
                        upd.account_id,
                    )
                    .execute(transaction.conn())
                    .await?;
                }
                StorageAccountDiff::ChangePubKey(upd) => {
                    sqlx::query!(
                        r#"
                        UPDATE accounts 
                        SET last_block = $1, nonce = $2, pubkey_hash = $3
                        WHERE id = $4
                        "#,
                        upd.block_number,
                        upd.new_nonce,
                        upd.new_pubkey_hash,
                        upd.account_id,
                    )
                    .execute(transaction.conn())
                    .await?;
                }
            }
        }

        transaction.commit().await?;

        metrics::histogram!("sql.chain.state.apply_state_update", start.elapsed());
        Ok(())
    }

    /// Loads the committed (not necessarily verified) account map state along
    /// with a block number to which this state applies.
    /// If the provided block number is `None`, then the latest committed
    /// state will be loaded.
    pub async fn load_committed_state(
        &mut self,
        block: Option<BlockNumber>,
    ) -> QueryResult<(BlockNumber, AccountMap)> {
        let start = Instant::now();
        let mut transaction = self.0.start_transaction().await?;

        let (verif_block, mut accounts) =
            StateSchema(&mut transaction).load_verified_state().await?;
        vlog::debug!(
            "Verified state block: {}, accounts: {:#?}",
            *verif_block,
            accounts
        );

        let state_diff = StateSchema(&mut transaction)
            .load_state_diff(verif_block, block)
            .await?;

        // Fetch updates from blocks: verif_block +/- 1, ... , block
        let result = if let Some((block, state_diff)) = state_diff {
            vlog::debug!("Loaded state diff: {:#?}", state_diff);
            apply_updates(&mut accounts, state_diff);
            Ok((block, accounts))
        } else {
            Ok((verif_block, accounts))
        };

        transaction.commit().await?;

        metrics::histogram!("sql.chain.state.load_committed_state", start.elapsed());
        result
    }

    /// Loads the verified account map state along with a block number
    /// to which this state applies.
    /// If the provided block number is `None`, then the latest committed
    /// state will be loaded.
    pub async fn load_verified_state(&mut self) -> QueryResult<(BlockNumber, AccountMap)> {
        let start = Instant::now();
        let mut transaction = self.0.start_transaction().await?;

        let last_block = BlockSchema(&mut transaction)
            .get_last_verified_confirmed_block()
            .await?;

        let accounts = sqlx::query_as!(StorageAccount, "SELECT * FROM accounts")
            .fetch_all(transaction.conn())
            .await?;

        let mut account_map = AccountMap::default();

        for stored_accounts in accounts.chunks(2usize.pow(15)) {
            let stored_account_ids: Vec<_> = stored_accounts.iter().map(|acc| acc.id).collect();
            let balances = sqlx::query_as!(
                StorageBalance,
                "SELECT * FROM balances WHERE account_id = ANY($1)",
                &stored_account_ids
            )
            .fetch_all(transaction.conn())
            .await?;

            let mut balances_for_id: HashMap<AccountId, Vec<StorageBalance>> = HashMap::new();

            for balance in balances.into_iter() {
                balances_for_id
                    .entry(AccountId(balance.account_id as u32))
                    .and_modify(|balances| balances.push(balance.clone()))
                    .or_insert_with(|| vec![balance]);
            }

            for stored_account in stored_accounts {
                let id = AccountId(stored_account.id as u32);
                let balances = balances_for_id.remove(&id).unwrap_or_default();
                let (id, account) = restore_account(stored_account, balances);
                account_map.insert(id, account);
            }
        }

        transaction.commit().await?;
        metrics::histogram!("sql.chain.state.load_verified_state", start.elapsed());
        Ok((last_block, account_map))
    }

    /// Returns the list of updates, and the block number such that if we apply
    /// these updates to the state of the block #(from_block), we will obtain state of the block
    /// #(returned block number).
    /// Returned block number is either `to_block`, latest committed block before `to_block`.
    /// If `to_block` is `None`, then it will be assumed to be the number of the latest committed
    /// block.
    pub async fn load_state_diff(
        &mut self,
        from_block: BlockNumber,
        to_block: Option<BlockNumber>,
    ) -> QueryResult<Option<(BlockNumber, AccountUpdates)>> {
        let start = Instant::now();
        let mut transaction = self.0.start_transaction().await?;

        // Resolve the end of range: if it was not provided, we have to fetch
        // the latest committed block.
        let to_block_resolved = if let Some(to_block) = to_block {
            to_block
        } else {
            let last_block = sqlx::query!("SELECT max(number) FROM blocks",)
                .fetch_one(transaction.conn())
                .await?;

            last_block
                .max
                .map(|last_block| BlockNumber(last_block as u32))
                .unwrap_or(BlockNumber(0))
        };

        // Determine the order: are we going forward or backwards.
        // Depending on that, determine the start/end of the block range as well.
        let (time_forward, start_block, end_block) = (
            from_block <= to_block_resolved,
            cmp::min(from_block, to_block_resolved),
            cmp::max(from_block, to_block_resolved),
        );

        // Collect the stored updates. This includes collecting entries from three tables:
        // `account_creates` (for creating/removing accounts),
        // `account_balance_updates` (for changing the balance of accounts),
        // `account_pubkey_updates` (for changing the accounts public keys).
        // The updates are loaded for the given blocks range.
        let account_balance_diff = sqlx::query_as!(
            StorageAccountUpdate,
            "SELECT * FROM account_balance_updates WHERE block_number > $1 AND block_number <= $2 ",
            i64::from(*start_block),
            i64::from(*end_block),
        )
        .fetch_all(transaction.conn())
        .await?;

        let account_creation_diff = sqlx::query_as!(
            StorageAccountCreation,
            "SELECT * FROM account_creates WHERE block_number > $1 AND block_number <= $2 ",
            i64::from(*start_block),
            i64::from(*end_block),
        )
        .fetch_all(transaction.conn())
        .await?;

        let account_pubkey_diff = sqlx::query_as!(
            StorageAccountPubkeyUpdate,
            "SELECT * FROM account_pubkey_updates WHERE block_number > $1 AND block_number <= $2 ",
            i64::from(*start_block),
            i64::from(*end_block),
        )
        .fetch_all(transaction.conn())
        .await?;

        vlog::debug!(
            "Loading state diff: forward: {}, start_block: {}, end_block: {}, unbounded: {}",
            time_forward,
            *start_block,
            *end_block,
            to_block.is_none()
        );
        vlog::debug!("Loaded account balance diff: {:#?}", account_balance_diff);
        vlog::debug!("Loaded account creation diff: {:#?}", account_creation_diff);

        // Fold the updates into one list and determine the actual last block
        // (since user-provided one may not exist yet).
        let (mut account_updates, last_block) = {
            let mut account_diff = Vec::new();
            account_diff.extend(
                account_balance_diff
                    .into_iter()
                    .map(StorageAccountDiff::from),
            );
            account_diff.extend(
                account_creation_diff
                    .into_iter()
                    .map(StorageAccountDiff::from),
            );
            account_diff.extend(
                account_pubkey_diff
                    .into_iter()
                    .map(StorageAccountDiff::from),
            );
            let last_block = account_diff
                .iter()
                .map(|acc| acc.block_number())
                .max()
                .unwrap_or(0);
            account_diff.sort_by(StorageAccountDiff::cmp_order);
            (
                account_diff
                    .into_iter()
                    .map(|d| d.into())
                    .collect::<AccountUpdates>(),
                BlockNumber(last_block as u32),
            )
        };

        // Reverse the blocks order if needed.
        if !time_forward {
            reverse_updates(&mut account_updates);
        }

        // Determine the block number which state will be obtained after
        // applying the changes.
        let block_after_updates = if time_forward {
            last_block
        } else {
            start_block
        };

        transaction.commit().await?;
        metrics::histogram!("sql.chain.state.load_state_diff", start.elapsed());

        // We don't want to return an empty list to avoid the confusion, so return
        // `None` if there are no changes.
        if !account_updates.is_empty() {
            Ok(Some((block_after_updates, account_updates)))
        } else {
            Ok(None)
        }
    }

    /// Loads the state of accounts updated in a specific block.
    pub async fn load_state_diff_for_block(
        &mut self,
        block_number: BlockNumber,
    ) -> QueryResult<AccountUpdates> {
        let start = Instant::now();
        let result = self
            .load_state_diff(block_number - 1, Some(block_number))
            .await
            .map(|diff| diff.unwrap_or_default().1);

        metrics::histogram!("sql.chain.state.load_state_diff", start.elapsed());
        result
    }
}<|MERGE_RESOLUTION|>--- conflicted
+++ resolved
@@ -171,12 +171,7 @@
     /// is confirmed on Ethereum blockchain.
     pub async fn apply_state_update(&mut self, block_number: BlockNumber) -> QueryResult<()> {
         let start = Instant::now();
-<<<<<<< HEAD
         vlog::info!("Applying state update for block: {}", block_number);
-=======
-        log::info!("Applying state update for block: {}", *block_number);
->>>>>>> 8b964a3b
-
         let mut transaction = self.0.start_transaction().await?;
 
         // Collect the stored updates. This includes collecting entries from three tables:
