--- conflicted
+++ resolved
@@ -1583,20 +1583,6 @@
       "nullable": []
     }
   },
-<<<<<<< HEAD
-=======
-  "437c7b571b9be4bfbb677acff6b6b4393c7f8fd8c035264052e782bfd89c67ff": {
-    "query": "\n                        DELETE FROM accounts\n                        WHERE id = $1\n                        ",
-    "describe": {
-      "columns": [],
-      "parameters": {
-        "Left": [
-          "Int8"
-        ]
-      },
-      "nullable": []
-    }
-  },
   "439d0083a3b98066071cde5909969b4e9ce744bc1bfa761116c6fb5bcc356075": {
     "query": "DELETE FROM account_balance_updates WHERE block_number > $1",
     "describe": {
@@ -1621,7 +1607,6 @@
       "nullable": []
     }
   },
->>>>>>> 7f501aca
   "44b276fda62734e9c9d9853f493340265116ab7f13599674d27aafe3d3887391": {
     "query": "UPDATE eth_operations \n            SET last_used_gas_price = $1, last_deadline_block = $2\n            WHERE id = $3",
     "describe": {
@@ -3250,8 +3235,6 @@
       "nullable": []
     }
   },
-<<<<<<< HEAD
-=======
   "99345d28e9aa3a325a7b8027ccd73f1dcea835cdf80e4432404337b2bf62a64e": {
     "query": "DELETE FROM pending_block",
     "describe": {
@@ -3262,24 +3245,6 @@
       "nullable": []
     }
   },
-  "9a602c4f3e50a137d2c1d3ed6416536d6e381244400012b85ffe7d76a5a871cc": {
-    "query": "\n                        INSERT INTO nft ( token_id, creator_address, creator_account_id, serial_id, address, content_hash )\n                        VALUES ( $1, $2, $3, $4, $5, $6)\n                        ",
-    "describe": {
-      "columns": [],
-      "parameters": {
-        "Left": [
-          "Int4",
-          "Bytea",
-          "Int4",
-          "Int4",
-          "Bytea",
-          "Bytea"
-        ]
-      },
-      "nullable": []
-    }
-  },
->>>>>>> 7f501aca
   "9aeeb5e20f4f34d4b4e1987f1bf0a23ee931f12da071b134225069d32c1896de": {
     "query": "SELECT * FROM pending_block\n            ORDER BY number DESC\n            LIMIT 1",
     "describe": {
@@ -4491,7 +4456,24 @@
       "nullable": []
     }
   },
-<<<<<<< HEAD
+  "d18525d8bf10383d307bf56110fac63276a82dc8b65b358c098fca7c2991579e": {
+    "query": "SELECT MAX(id) as max FROM events",
+    "describe": {
+      "columns": [
+        {
+          "ordinal": 0,
+          "name": "max",
+          "type_info": "Int8"
+        }
+      ],
+      "parameters": {
+        "Left": []
+      },
+      "nullable": [
+        null
+      ]
+    }
+  },
   "d32a820014652b70f2035bccb22df070dc98c416813520de6b20157ed670756e": {
     "query": "\n                    UPDATE accounts \n                    SET last_block = $1, nonce = $2\n                    WHERE id = $3\n                    ",
     "describe": {
@@ -4504,24 +4486,6 @@
         ]
       },
       "nullable": []
-=======
-  "d18525d8bf10383d307bf56110fac63276a82dc8b65b358c098fca7c2991579e": {
-    "query": "SELECT MAX(id) as max FROM events",
-    "describe": {
-      "columns": [
-        {
-          "ordinal": 0,
-          "name": "max",
-          "type_info": "Int8"
-        }
-      ],
-      "parameters": {
-        "Left": []
-      },
-      "nullable": [
-        null
-      ]
->>>>>>> 7f501aca
     }
   },
   "d3b822a6639901acd986e82d2779a7318c3805385a7772db83063d9507c049a7": {
@@ -4807,13 +4771,20 @@
       ]
     }
   },
-<<<<<<< HEAD
   "e10f37a3c41cf1446b91605ffdeef37da79d7d3a77d47fb3dfab764831509536": {
     "query": "\n                    DELETE FROM accounts\n                    WHERE id = $1\n                    ",
-=======
+    "describe": {
+      "columns": [],
+      "parameters": {
+        "Left": [
+          "Int8"
+        ]
+      },
+      "nullable": []
+    }
+  },
   "e295fe3cf4138c1dfd76fc7b4f5e72ab981229c036c46fb937cd6fc974af843d": {
     "query": "DELETE FROM blocks WHERE number > $1",
->>>>>>> 7f501aca
     "describe": {
       "columns": [],
       "parameters": {
@@ -5093,6 +5064,18 @@
       ]
     }
   },
+  "eab13daa273992f1a4ac94095acdb03a4118f66837fc94694853da8687ae8cc2": {
+    "query": "DELETE FROM account_tree_cache WHERE block > $1",
+    "describe": {
+      "columns": [],
+      "parameters": {
+        "Left": [
+          "Int8"
+        ]
+      },
+      "nullable": []
+    }
+  },
   "eb0993e049fd111aa11978aeb1617b11d859a008afec77a4a80a6cfadc1565ff": {
     "query": "DELETE FROM data_restore_rollup_ops",
     "describe": {
@@ -5118,25 +5101,8 @@
       "nullable": []
     }
   },
-<<<<<<< HEAD
   "ed39b22ac81b690c2102487ae3351915eec23b00a9cf9e409de08662c42fa20d": {
     "query": "SELECT * FROM balances",
-=======
-  "eab13daa273992f1a4ac94095acdb03a4118f66837fc94694853da8687ae8cc2": {
-    "query": "DELETE FROM account_tree_cache WHERE block > $1",
-    "describe": {
-      "columns": [],
-      "parameters": {
-        "Left": [
-          "Int8"
-        ]
-      },
-      "nullable": []
-    }
-  },
-  "eb0993e049fd111aa11978aeb1617b11d859a008afec77a4a80a6cfadc1565ff": {
-    "query": "DELETE FROM data_restore_rollup_ops",
->>>>>>> 7f501aca
     "describe": {
       "columns": [
         {
@@ -5233,27 +5199,30 @@
       ]
     }
   },
-<<<<<<< HEAD
   "ee0c7b261773695aac26c4c3ca0da12077ab71b8487a04ffc436828a3fcc74d3": {
     "query": "\n                    INSERT INTO nft ( token_id, creator_address, creator_account_id, serial_id, address, content_hash )\n                    VALUES ( $1, $2, $3, $4, $5, $6)\n                    ",
-=======
-  "f02021c46f5edc171f22c16e29bb028353eb0519aec1555c066fdd8dfe1d61e5": {
-    "query": "\n            INSERT INTO mempool_txs (tx_hash, tx, created_at, eth_sign_data, batch_id)\n            SELECT tx_hash, tx, created_at, eth_sign_data, COALESCE(batch_id, 0) FROM executed_transactions\n            WHERE block_number > $1\n        ",
->>>>>>> 7f501aca
-    "describe": {
-      "columns": [],
-      "parameters": {
-        "Left": [
-<<<<<<< HEAD
+    "describe": {
+      "columns": [],
+      "parameters": {
+        "Left": [
           "Int4",
           "Bytea",
           "Int4",
           "Int4",
           "Bytea",
           "Bytea"
-=======
-          "Int8"
->>>>>>> 7f501aca
+        ]
+      },
+      "nullable": []
+    }
+  },
+  "f02021c46f5edc171f22c16e29bb028353eb0519aec1555c066fdd8dfe1d61e5": {
+    "query": "\n            INSERT INTO mempool_txs (tx_hash, tx, created_at, eth_sign_data, batch_id)\n            SELECT tx_hash, tx, created_at, eth_sign_data, COALESCE(batch_id, 0) FROM executed_transactions\n            WHERE block_number > $1\n        ",
+    "describe": {
+      "columns": [],
+      "parameters": {
+        "Left": [
+          "Int8"
         ]
       },
       "nullable": []
@@ -5475,22 +5444,6 @@
       ]
     }
   },
-<<<<<<< HEAD
-=======
-  "f132881fb1b1eaedb15991e64c7040c6f368271fc306780395cf6214f88b294b": {
-    "query": "\n                        UPDATE accounts \n                        SET last_block = $1, nonce = $2\n                        WHERE id = $3\n                        ",
-    "describe": {
-      "columns": [],
-      "parameters": {
-        "Left": [
-          "Int8",
-          "Int8",
-          "Int8"
-        ]
-      },
-      "nullable": []
-    }
-  },
   "f1f2c5311487585c29e51db49cac9706d0a48e563aef71381c81a2d0d61da422": {
     "query": "SELECT * FROM aggregate_operations\n                WHERE id = (SELECT op_id FROM eth_aggregated_ops_binding WHERE eth_op_id = $1)",
     "describe": {
@@ -5547,7 +5500,6 @@
       ]
     }
   },
->>>>>>> 7f501aca
   "f491f570438dd3a3ecd5988d0682751448723b41f1bd17198cc60d7f5d9aeb11": {
     "query": "\n            SELECT * FROM tokens WHERE is_nft = false\n            ORDER BY id ASC\n            ",
     "describe": {
@@ -5661,27 +5613,6 @@
       ]
     }
   },
-  "f7599bbef8c317c1ab1a61b2bcba3c5b03855b8a536bcdf369332c567b29d92c": {
-    "query": "SELECT pg_notify($1, $2)",
-    "describe": {
-      "columns": [
-        {
-          "ordinal": 0,
-          "name": "pg_notify",
-          "type_info": "Void"
-        }
-      ],
-      "parameters": {
-        "Left": [
-          "Text",
-          "Text"
-        ]
-      },
-      "nullable": [
-        null
-      ]
-    }
-  },
   "fabb011dfd474fd56c71b7fb1707bbe586e66f9a45deac15b486845ba5c87979": {
     "query": "SELECT * FROM mint_nft_updates WHERE block_number <= $1",
     "describe": {
