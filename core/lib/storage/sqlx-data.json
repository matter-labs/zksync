--- conflicted
+++ resolved
@@ -2091,25 +2091,6 @@
       ]
     }
   },
-  "6c742a130e375ab8474d57c822c3157c8dec3a2b329e3e90697e58f7cd7c1375": {
-    "query": "\n            SELECT count(*) as \"count!\" FROM tokens WHERE is_nft = false\n            ",
-    "describe": {
-      "columns": [
-        {
-          "ordinal": 0,
-          "name": "count!",
-          "type_info": "Int8"
-        }
-      ],
-      "parameters": {
-        "Left": []
-      },
-      "nullable": [
-        null
-      ]
-    }
-  },
-<<<<<<< HEAD
   "6d676581f14d0935983aca496bc37b58206b90320058290809020a2604b11df3": {
     "query": "SELECT max(number) FROM blocks",
     "describe": {
@@ -2128,8 +2109,6 @@
       ]
     }
   },
-=======
->>>>>>> 5aad3f92
   "714d10cb76076a8c10d147a14bfda609e7d809186b602406b671d4dd79a0ca8e": {
     "query": "SELECT * FROM accounts",
     "describe": {
@@ -4332,8 +4311,82 @@
       ]
     }
   },
-  "e964f4fbac9fb6f04f70922515ccb87fab8a88dcb53d31d9477ee41038242f69": {
-    "query": "\n                        INSERT INTO tokens ( id, address, symbol, decimals, is_nft )\n                        VALUES ( $1, $2, $3, $4, true )\n                        ON CONFLICT (id)\n                        DO\n                          UPDATE SET address = $2, symbol = $3, decimals = $4\n                        ",
+  "e99d990d2d9b1c6068efb623634d6d6cf49a3c7ec33a5a916b7ddaa745e24c9b": {
+    "query": "\n                SELECT * FROM prover_job_queue\n                WHERE job_status = $1\n                ORDER BY (job_priority, id, first_block)\n                LIMIT 1\n            ",
+    "describe": {
+      "columns": [
+        {
+          "ordinal": 0,
+          "name": "id",
+          "type_info": "Int4"
+        },
+        {
+          "ordinal": 1,
+          "name": "job_status",
+          "type_info": "Int4"
+        },
+        {
+          "ordinal": 2,
+          "name": "job_priority",
+          "type_info": "Int4"
+        },
+        {
+          "ordinal": 3,
+          "name": "job_type",
+          "type_info": "Text"
+        },
+        {
+          "ordinal": 4,
+          "name": "created_at",
+          "type_info": "Timestamptz"
+        },
+        {
+          "ordinal": 5,
+          "name": "updated_by",
+          "type_info": "Text"
+        },
+        {
+          "ordinal": 6,
+          "name": "updated_at",
+          "type_info": "Timestamptz"
+        },
+        {
+          "ordinal": 7,
+          "name": "first_block",
+          "type_info": "Int8"
+        },
+        {
+          "ordinal": 8,
+          "name": "last_block",
+          "type_info": "Int8"
+        },
+        {
+          "ordinal": 9,
+          "name": "job_data",
+          "type_info": "Jsonb"
+        }
+      ],
+      "parameters": {
+        "Left": [
+          "Int4"
+        ]
+      },
+      "nullable": [
+        false,
+        false,
+        false,
+        false,
+        false,
+        false,
+        false,
+        false,
+        false,
+        false
+      ]
+    }
+  },
+  "e9e9c00696bdd5d4cdde4b7e08fa77dd0cb1b46c04d520193e5552da6405d10a": {
+    "query": "\n                        INSERT INTO tokens ( id, address, symbol, decimals, is_nft )\n                        VALUES ( $1, $2, $3, $4, true )\n                        ",
     "describe": {
       "columns": [],
       "parameters": {
@@ -4347,95 +4400,6 @@
       "nullable": []
     }
   },
-  "e99d990d2d9b1c6068efb623634d6d6cf49a3c7ec33a5a916b7ddaa745e24c9b": {
-    "query": "\n                SELECT * FROM prover_job_queue\n                WHERE job_status = $1\n                ORDER BY (job_priority, id, first_block)\n                LIMIT 1\n            ",
-    "describe": {
-      "columns": [
-        {
-          "ordinal": 0,
-          "name": "id",
-          "type_info": "Int4"
-        },
-        {
-          "ordinal": 1,
-          "name": "job_status",
-          "type_info": "Int4"
-        },
-        {
-          "ordinal": 2,
-          "name": "job_priority",
-          "type_info": "Int4"
-        },
-        {
-          "ordinal": 3,
-          "name": "job_type",
-          "type_info": "Text"
-        },
-        {
-          "ordinal": 4,
-          "name": "created_at",
-          "type_info": "Timestamptz"
-        },
-        {
-          "ordinal": 5,
-          "name": "updated_by",
-          "type_info": "Text"
-        },
-        {
-          "ordinal": 6,
-          "name": "updated_at",
-          "type_info": "Timestamptz"
-        },
-        {
-          "ordinal": 7,
-          "name": "first_block",
-          "type_info": "Int8"
-        },
-        {
-          "ordinal": 8,
-          "name": "last_block",
-          "type_info": "Int8"
-        },
-        {
-          "ordinal": 9,
-          "name": "job_data",
-          "type_info": "Jsonb"
-        }
-      ],
-      "parameters": {
-        "Left": [
-          "Int4"
-        ]
-      },
-      "nullable": [
-        false,
-        false,
-        false,
-        false,
-        false,
-        false,
-        false,
-        false,
-        false,
-        false
-      ]
-    }
-  },
-  "e9e9c00696bdd5d4cdde4b7e08fa77dd0cb1b46c04d520193e5552da6405d10a": {
-    "query": "\n                        INSERT INTO tokens ( id, address, symbol, decimals, is_nft )\n                        VALUES ( $1, $2, $3, $4, true )\n                        ",
-    "describe": {
-      "columns": [],
-      "parameters": {
-        "Left": [
-          "Int4",
-          "Text",
-          "Text",
-          "Int2"
-        ]
-      },
-      "nullable": []
-    }
-  },
   "eb0993e049fd111aa11978aeb1617b11d859a008afec77a4a80a6cfadc1565ff": {
     "query": "DELETE FROM data_restore_rollup_ops",
     "describe": {
