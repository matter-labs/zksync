use chrono::{DateTime, Utc};
use num::{rational::Ratio, BigUint};
use serde::{Deserialize, Serialize};
use std::{convert::TryFrom, fmt, fs::read_to_string, path::PathBuf, str::FromStr};
<<<<<<< HEAD
use zksync_basic_types::{AccountId, H256};
use zksync_utils::parse_env;
use zksync_utils::UnsignedRatioSerializeAsDecimal;
=======
use thiserror::Error;

/// ID of the ETH token in zkSync network.
pub use zksync_crypto::params::ETH_TOKEN_ID;
use zksync_utils::{parse_env, UnsignedRatioSerializeAsDecimal};

use crate::{tx::ChangePubKeyType, Address, Log, TokenId, U256};

#[derive(Debug, Error)]
pub enum NewTokenEventParseError {
    #[error("Cannot parse log for New Token Event {0:?}")]
    ParseError(Log),
}
>>>>>>> 77e6913c

// Order of the fields is important (from more specific types to less specific types)
/// Set of values that can be interpreted as a token descriptor.
#[derive(Debug, Serialize, Deserialize, Clone, PartialEq, Eq, Hash)]
#[serde(untagged, rename_all = "camelCase")]
pub enum TokenLike {
    /// ID of the token in the zkSync network.
    Id(TokenId),
    /// Address of the token in the L1.
    Address(Address),
    /// Symbol associated with token, e.g. "ETH".
    Symbol(String),
}

impl From<TokenId> for TokenLike {
    fn from(id: TokenId) -> Self {
        Self::Id(id)
    }
}

impl From<Address> for TokenLike {
    fn from(address: Address) -> Self {
        Self::Address(address)
    }
}

impl From<&str> for TokenLike {
    fn from(symbol: &str) -> Self {
        Self::Symbol(symbol.to_string())
    }
}

impl From<&TokenLike> for TokenLike {
    fn from(inner: &TokenLike) -> Self {
        inner.to_owned()
    }
}

impl fmt::Display for TokenLike {
    fn fmt(&self, f: &mut fmt::Formatter<'_>) -> fmt::Result {
        match self {
            TokenLike::Id(id) => id.fmt(f),
            TokenLike::Address(addr) => write!(f, "{:#x}", addr),
            TokenLike::Symbol(symbol) => symbol.fmt(f),
        }
    }
}

impl TokenLike {
    pub fn parse(value: &str) -> Self {
        // Try to interpret an address as the token ID.
        if let Ok(id) = u32::from_str(value) {
            return Self::Id(TokenId(id));
        }
        // Try to interpret a token as the token address with or without a prefix.
        let maybe_address = if let Some(value) = value.strip_prefix("0x") {
            value
        } else {
            value
        };
        if let Ok(address) = Address::from_str(maybe_address) {
            return Self::Address(address);
        }
        // Otherwise interpret a string as the token symbol.
        Self::Symbol(value.to_string())
    }

    /// Checks if the token is Ethereum.
    pub fn is_eth(&self) -> bool {
        match self {
            TokenLike::Symbol(symbol) => symbol == "ETH",
            TokenLike::Address(address) => *address == Address::zero(),
            TokenLike::Id(id) => **id == 0,
        }
    }
}

/// Token supported in zkSync protocol
#[derive(Debug, Serialize, Deserialize, Clone, PartialEq)]
pub struct Token {
    /// id is used for tx signature and serialization
    pub id: TokenId,
    /// Contract address of ERC20 token or Address::zero() for "ETH"
    pub address: Address,
    /// Token symbol (e.g. "ETH" or "USDC")
    pub symbol: String,
    /// Token precision (e.g. 18 for "ETH" so "1.0" ETH = 10e18 as U256 number)
    pub decimals: u8,
    pub is_nft: bool,
}

impl Token {
    pub fn new(id: TokenId, address: Address, symbol: &str, decimals: u8) -> Self {
        Self {
            id,
            address,
            symbol: symbol.to_string(),
            decimals,
            is_nft: false,
        }
    }

    pub fn new_nft(id: TokenId, address: Address, symbol: &str, decimals: u8) -> Self {
        Self {
            id,
            address,
            symbol: symbol.to_string(),
            decimals,
            is_nft: true,
        }
    }
}

/// ERC-20 standard token.
#[derive(Debug, Clone, Serialize, Deserialize)]
pub struct TokenInfo {
    /// Address (prefixed with 0x)
    pub address: Address,
    /// Powers of 10 in 1.0 token (18 for default ETH-like tokens)
    pub decimals: u8,
    /// Token symbol
    pub symbol: String,
}

impl TokenInfo {
    pub fn new(address: Address, symbol: &str, decimals: u8) -> Self {
        Self {
            address,
            symbol: symbol.to_string(),
            decimals,
        }
    }
}

/// Tokens that added through a contract.
#[derive(Debug, Serialize, Deserialize, Clone)]
pub struct NewTokenEvent {
    pub eth_block_number: u64,
    pub address: Address,
    pub id: TokenId,
}

impl TryFrom<Log> for NewTokenEvent {
    type Error = NewTokenEventParseError;

    fn try_from(event: Log) -> Result<NewTokenEvent, NewTokenEventParseError> {
        // `event NewToken(address indexed token, uint16 indexed tokenId)`
        //  Event has such a signature, so let's check that the number of topics is equal to the number of parameters + 1.
        if event.topics.len() != 3 {
            return Err(NewTokenEventParseError::ParseError(event));
        }

        let eth_block_number = match event.block_number {
            Some(block_number) => block_number.as_u64(),
            None => {
                return Err(NewTokenEventParseError::ParseError(event));
            }
        };

        Ok(NewTokenEvent {
            eth_block_number,
            address: Address::from_slice(&event.topics[1].as_fixed_bytes()[12..]),
            id: TokenId(U256::from_big_endian(&event.topics[2].as_fixed_bytes()[..]).as_u32()),
        })
    }
}

// Hidden as it relies on the filesystem structure, which can be different for reverse dependencies.
#[doc(hidden)]
pub fn get_genesis_token_list(network: &str) -> Result<Vec<TokenInfo>, GetGenesisTokenListError> {
    let mut file_path = parse_env::<PathBuf>("ZKSYNC_HOME");
    file_path.push("etc");
    file_path.push("tokens");
    file_path.push(network);
    file_path.set_extension("json");
    Ok(serde_json::from_str(&read_to_string(file_path)?)?)
}

/// Token price known to the zkSync network.
#[derive(Debug, Clone, Serialize, Deserialize)]
pub struct TokenPrice {
    #[serde(with = "UnsignedRatioSerializeAsDecimal")]
    pub usd_price: Ratio<BigUint>,
    pub last_updated: DateTime<Utc>,
}

/// Token price known to the zkSync network.
#[derive(Debug, Clone, Serialize, Deserialize)]
pub struct TokenMarketVolume {
    #[serde(with = "UnsignedRatioSerializeAsDecimal")]
    pub market_volume: Ratio<BigUint>,
    pub last_updated: DateTime<Utc>,
}

#[derive(Debug, Serialize, Deserialize, Clone, Copy, PartialEq, Hash, Eq)]
#[serde(untagged)]
pub enum ChangePubKeyFeeTypeArg {
    PreContracts4Version {
        #[serde(rename = "onchainPubkeyAuth")]
        onchain_pubkey_auth: bool,
    },
    ContractsV4Version(ChangePubKeyType),
}

/// Type of transaction fees that exist in the zkSync network.
#[derive(Debug, Serialize, Deserialize, Clone, Copy, PartialEq, Hash, Eq)]
pub enum TxFeeTypes {
    /// Fee for the `WithdrawNFT` transaction.
    WithdrawNFT,
    /// Fee for the `WithdrawNFT` operation that requires fast processing.
    FastWithdrawNFT,
    /// Fee for the `Withdraw` or `ForcedExit` transaction.
    Withdraw,
    /// Fee for the `Withdraw` operation that requires fast processing.
    FastWithdraw,
    /// Fee for the `Transfer` operation.
    Transfer,
    /// Fee for the `ChangePubKey` operation.
    ChangePubKey(ChangePubKeyFeeTypeArg),
    /// Fee for the `Swap` operation
    Swap,
    /// Fee for the `MintNFT` operation.
    MintNFT,
}

/// NFT supported in zkSync protocol
#[derive(Debug, Serialize, Deserialize, Clone, PartialEq)]
pub struct NFT {
    /// id is used for tx signature and serialization
    pub id: TokenId,
    /// id for enforcing uniqueness token address
    pub serial_id: u32,
    /// id of nft creator
    pub creator_address: Address,
    /// id of nft creator
    pub creator_id: AccountId,
    /// L2 token address
    pub address: Address,
    /// token symbol
    pub symbol: String,
    /// hash of content for nft token
    pub content_hash: H256,
}

impl NFT {
    pub fn new(
        token_id: TokenId,
        serial_id: u32,
        creator_id: AccountId,
        creator_address: Address,
        address: Address,
        symbol: Option<String>,
        content_hash: H256,
    ) -> Self {
        let symbol = symbol.unwrap_or_else(|| format!("NFT-{}", token_id));
        Self {
            id: token_id,
            serial_id,
            creator_address,
            creator_id,
            address,
            symbol,
            content_hash,
        }
    }
}

#[derive(Debug, Error, PartialEq)]
#[error("Incorrect ProverJobStatus number: {0}")]
pub struct IncorrectProverJobStatus(pub i32);

#[derive(Debug, Error)]
pub enum GetGenesisTokenListError {
    #[error(transparent)]
    IOError(#[from] std::io::Error),
    #[error(transparent)]
    SerdeError(#[from] serde_json::Error),
}

#[cfg(test)]
mod tests {
    use super::*;

    #[test]
    fn tx_fee_type_deserialize_old_type() {
        let deserialized: TxFeeTypes =
            serde_json::from_str(r#"{ "ChangePubKey": { "onchainPubkeyAuth": true }}"#).unwrap();

        assert_eq!(
            deserialized,
            TxFeeTypes::ChangePubKey(ChangePubKeyFeeTypeArg::PreContracts4Version {
                onchain_pubkey_auth: true,
            })
        );

        let deserialized: TxFeeTypes =
            serde_json::from_str(r#"{ "ChangePubKey": { "onchainPubkeyAuth": false }}"#).unwrap();
        assert_eq!(
            deserialized,
            TxFeeTypes::ChangePubKey(ChangePubKeyFeeTypeArg::PreContracts4Version {
                onchain_pubkey_auth: false,
            })
        );
    }

    #[test]
    fn tx_fee_type_deserialize() {
        let deserialized: TxFeeTypes =
            serde_json::from_str(r#"{ "ChangePubKey": "Onchain" }"#).unwrap();

        assert_eq!(
            deserialized,
            TxFeeTypes::ChangePubKey(ChangePubKeyFeeTypeArg::ContractsV4Version(
                ChangePubKeyType::Onchain
            ))
        );

        let deserialized: TxFeeTypes =
            serde_json::from_str(r#"{ "ChangePubKey": "ECDSA" }"#).unwrap();

        assert_eq!(
            deserialized,
            TxFeeTypes::ChangePubKey(ChangePubKeyFeeTypeArg::ContractsV4Version(
                ChangePubKeyType::ECDSA
            ))
        );

        let deserialized: TxFeeTypes =
            serde_json::from_str(r#"{ "ChangePubKey": "CREATE2" }"#).unwrap();

        assert_eq!(
            deserialized,
            TxFeeTypes::ChangePubKey(ChangePubKeyFeeTypeArg::ContractsV4Version(
                ChangePubKeyType::CREATE2
            ))
        );
    }
}<|MERGE_RESOLUTION|>--- conflicted
+++ resolved
@@ -2,11 +2,6 @@
 use num::{rational::Ratio, BigUint};
 use serde::{Deserialize, Serialize};
 use std::{convert::TryFrom, fmt, fs::read_to_string, path::PathBuf, str::FromStr};
-<<<<<<< HEAD
-use zksync_basic_types::{AccountId, H256};
-use zksync_utils::parse_env;
-use zksync_utils::UnsignedRatioSerializeAsDecimal;
-=======
 use thiserror::Error;
 
 /// ID of the ETH token in zkSync network.
@@ -20,7 +15,6 @@
     #[error("Cannot parse log for New Token Event {0:?}")]
     ParseError(Log),
 }
->>>>>>> 77e6913c
 
 // Order of the fields is important (from more specific types to less specific types)
 /// Set of values that can be interpreted as a token descriptor.
