--- conflicted
+++ resolved
@@ -10,19 +10,12 @@
 impl TxHandler<Withdraw> for ZkSyncState {
     type Op = WithdrawOp;
 
-<<<<<<< HEAD
-    fn create_op(&self, tx: Withdraw) -> Result<Self::Op, anyhow::Error> {
-        ensure!(
-            tx.token <= params::max_fungible_token_id(),
-            "Token id is not supported"
-=======
     type OpError = WithdrawOpError;
 
     fn create_op(&self, tx: Withdraw) -> Result<Self::Op, WithdrawOpError> {
         invariant!(
-            tx.token <= params::max_token_id(),
+            tx.token <= params::max_fungible_token_id(),
             WithdrawOpError::InvalidTokenId
->>>>>>> 77e6913c
         );
         let (account_id, account) = self
             .get_account_by_address(&tx.from)
