--- conflicted
+++ resolved
@@ -12,18 +12,12 @@
     getSignedBytesFromMessage
 } from "./utils";
 import BN = require("bn.js");
-<<<<<<< HEAD
 import {
-    Address,
-    CloseAccount,
+    Address, EthSignerType,
     PubKeyHash,
     Transfer,
     Withdraw,
-    EthSignerType
 } from "./types";
-=======
-import { Address, PubKeyHash, Transfer, Withdraw } from "./types";
->>>>>>> 90c1cb33
 
 const MAX_NUMBER_OF_TOKENS = 128;
 const MAX_NUMBER_OF_ACCOUNTS = Math.pow(2, 24);
