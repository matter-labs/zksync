--- conflicted
+++ resolved
@@ -69,11 +69,6 @@
     franklinState: FranklinAccountState;
     ethState: ETHAccountState;
 
-<<<<<<< HEAD
-=======
-
-
->>>>>>> 5c1877ea
     constructor(seed: Buffer, public provider: FranklinProvider, public ethWallet: ethers.Wallet) {
         let privateKey = new BN(HmacSHA512(seed.toString('hex'), 'Matter seed').toString(), 'hex');
         this.privateKey = privateKey.mod(altjubjubCurve.n);
