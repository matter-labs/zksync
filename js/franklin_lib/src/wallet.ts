import BN = require('bn.js');
import Axios from 'axios';
import {
    musigPedersen,
    privateKeyFromSeed,
    privateKeyToPublicKey,
    pubkeyToAddress, serializePointPacked, signTransactionBytes,
} from './crypto';
import {Contract, ContractTransaction, ethers, utils} from 'ethers';
import {packAmount, packFee} from "./utils";
import {curve} from "elliptic";

import EventSource from 'eventsource';

const IERC20Conract = require("../abi/IERC20.json");
const franklinContractCode = require("../abi/Franklin.json");
const priorityQueueInterface = new utils.Interface(require("../abi/PriorityQueue.json").interface);

export type Address = Buffer;
// Buffer or 0x prefixed hex string
export type AddressLike = Buffer | string;

// token, symbol/eth erc20 contract address, token id
export type TokenLike = Token | string | number;
export type Nonce= number | "commited" | "pending";

export function toAddress(addressLike: AddressLike): Address {
    if (typeof(addressLike) == "string") {
        return Buffer.from(addressLike.substr(2),"hex");
    } else {
        return addressLike;
    }
}

const sleep = async ms => await new Promise(resolve => setTimeout(resolve, ms));

export class FranklinProvider {
    constructor(public providerAddress: string = 'http://127.0.0.1:3000', public contractAddress: string = process.env.CONTRACT_ADDR) {}

    static prepareTransferRequestForNode(tx: TransferTx, signature) {
        let req: any = tx;
        req.type = "Transfer";
        req.from = `0x${tx.from.toString("hex")}`;
        req.to = `0x${tx.to.toString("hex")}`;
        req.amount = utils.bigNumberify(tx.amount).toString();
        req.fee = utils.bigNumberify(tx.fee).toString();
        req.signature = signature;
        return req;
    }

    static prepareWithdrawRequestForNode(tx: WithdrawTx, signature) {
        let req: any = tx;
        req.type = "Withdraw";
        req.account = `0x${tx.account.toString("hex")}`;
        req.amount = utils.bigNumberify(tx.amount).toString();
        req.fee = utils.bigNumberify(tx.fee).toString();
        req.signature = signature;
        return req;
    }

    static prepareCloseRequestForNode(tx: CloseTx, signature) {
        let req: any = tx;
        req.type = "Close";
        req.account = `0x${tx.account.toString("hex")}`;
        req.signature = signature;
        return req;
    }

    // TODO: reconsider when wallet refactor.
    private static async axiosRequest(promise) {
        promise = promise
            .then(reps => reps.data)
            .catch(error => { 
                throw new Error(error.response ? error.response.data.message : 'Error: Network Error');
            });
        return await promise;
    }
    
    async getPriorityOpStatus(opId: number) {
        return FranklinProvider.axiosRequest(
            Axios.get(this.providerAddress + '/api/v0.1/priority_op/' + opId));
    }
    
    async notifyPriorityOp(opId: number, action: "commit" | "verify") {
        return FranklinProvider.axiosRequest(
            Axios.get(this.providerAddress + `/api/v0.1/priority_op_notify/${action}/${opId}`));
    }
    
    async notifyTransaction(hash: string, action: "commit" | "verify") {
        return FranklinProvider.axiosRequest(
            Axios.get(this.providerAddress + `/api/v0.1/tx_notify/${action}/${hash}`));
    }
    
    async getBlockStatus(block: number) {
        return FranklinProvider.axiosRequest(
            Axios.get(this.providerAddress + '/api/v0.1/search?query=' + block));
    }
<<<<<<< HEAD
    
=======

    getAccountUpdates(address: Address, action: "commit" | "verify"): EventSource {
        console.log("curl " + this.providerAddress + `/api/v0.1/account_updates/${action}/0x${address.toString("hex")}`);
        return new EventSource(this.providerAddress + `/api/v0.1/account_updates/${action}/0x${address.toString("hex")}`);
    }

>>>>>>> f290f9e1
    async resolveToken(token: TokenLike): Promise<Token> {
        if (typeof(token) == "string") {
            let tokens = await this.getTokens();
            let resolvedToken = tokens.find( (t, idx, arr) => {return t.symbol == token || t.address == token});
            if (resolvedToken) {
                return resolvedToken;
            } else {
                throw "Token address or symbol not found";
            }
        } else if (typeof(token) == "number") {
            let tokens = await this.getTokens();
            let resolvedToken = tokens.find( (t, idx, arr) => {return t.id == token});
            if (resolvedToken) {
                return resolvedToken;
            } else {
                throw "Token id not found";
            }
        } else {
            return token;
        }
    }
    
    async submitTx(tx) {
        return await FranklinProvider.axiosRequest(
            Axios.post(this.providerAddress + '/api/v0.1/submit_tx', tx));
    }
    
    async getTokens() {
        return await FranklinProvider.axiosRequest(
            Axios.get(this.providerAddress + '/api/v0.1/tokens'));
    }
    
    async getTransactionsHistory(address: Address, offset: number, limit: number) {
        const link = `${this.providerAddress}/api/v0.1/account/0x${address.toString("hex")}/history/${offset}/${limit}`;
        console.log(`In wallet, we request ${link}`);
        return await FranklinProvider.axiosRequest(
            Axios.get(link));
    }
    
    async getState(address: Address): Promise<FranklinAccountState> {
        return await FranklinProvider.axiosRequest(
            Axios.get(this.providerAddress + '/api/v0.1/account/' + `0x${address.toString("hex")}`));
    }
    
    async getTxReceipt(tx_hash) {
        return await FranklinProvider.axiosRequest(
            Axios.get(this.providerAddress + '/api/v0.1/transactions/' + tx_hash));
    }
    
    async getPriorityOpReceipt(pq_id) {
        return await FranklinProvider.axiosRequest(
            Axios.get(`${this.providerAddress}/api/v0.1/priority_operations/${pq_id}/`));
    }
}    
export interface Token {
    id: number,
    address: string,
    symbol?: string,
}

export interface FranklinAccountBalanceState {
    address: Address,
    nonce: number,
    balances: utils.BigNumber[],
}

export interface FranklinAccountState {
    id?: number,
    commited: FranklinAccountBalanceState,
    verified: FranklinAccountBalanceState,
    pending_txs: any[],
}
interface ETHAccountState {
    onchainBalances: utils.BigNumber[],
    contractBalances: utils.BigNumber[],
}

export interface DepositTx {
    to: Address,
    amount: utils.BigNumberish,
    token: Token,
}

export interface TransferTx {
    from: Address,
    to: Address,
    token: number,
    amount: utils.BigNumberish,
    fee: utils.BigNumberish,
    nonce: number,
}

export interface WithdrawTx {
    account: Address,
    eth_address: String,
    token: number,
    amount: utils.BigNumberish,
    fee: utils.BigNumberish,
    nonce: number,
}

export interface CloseTx {
    account: Address,
    nonce: number,
}

export interface FullExitReq {
    token: number,
    eth_address: String
    nonce: number,
}

export class WalletKeys {
    publicKey: curve.edwards.EdwardsPoint;

    constructor(public privateKey: BN) {
        this.publicKey = privateKeyToPublicKey(privateKey);
    }

    signTransfer(tx: TransferTx) {
        let type = Buffer.from([5]); // tx type
        let from = tx.from;
        let to = tx.to;
        let token = Buffer.alloc(2);
        token.writeUInt16BE(tx.token,0);
        let bnAmount = new BN(utils.bigNumberify(tx.amount).toString() );
        let amount = packAmount(bnAmount);
        let bnFee = new BN(utils.bigNumberify(tx.fee).toString());
        let fee = packFee(bnFee);
        let nonce = Buffer.alloc(4);
        nonce.writeUInt32BE(tx.nonce, 0);
        let msg = Buffer.concat([type, from, to, token, amount, fee, nonce]);
        return signTransactionBytes(this.privateKey, msg);
    }

    signWithdraw(tx: WithdrawTx) {
        let type = Buffer.from([3]);
        let account = tx.account;
        let eth_address = Buffer.from(tx.eth_address.slice(2),"hex")
        let token = Buffer.alloc(2);
        token.writeUInt16BE(tx.token,0);
        let bnAmount = new BN(utils.bigNumberify(tx.amount).toString());
        let amount = bnAmount.toArrayLike(Buffer, "be", 16);
        let bnFee = new BN(utils.bigNumberify(tx.fee).toString());
        let fee = packFee(bnFee);

        let nonce = Buffer.alloc(4);
        nonce.writeUInt32BE(tx.nonce, 0);

        let msg = Buffer.concat([type, account, eth_address, token, amount, fee, nonce]);
        return signTransactionBytes(this.privateKey, msg);
    }

    signClose(tx: CloseTx) {
        let type = Buffer.from([4]);
        let account = tx.account;
        let nonce = Buffer.alloc(4);
        nonce.writeUInt32BE(tx.nonce, 0);

        let msg = Buffer.concat([type, account, nonce]);
        return signTransactionBytes(this.privateKey, msg);
    }

    signFullExit(op: FullExitReq) {
        let type = Buffer.from([6]);
        let packed_pubkey = serializePointPacked(this.publicKey);
        let eth_address = Buffer.from(op.eth_address.slice(2),"hex")
        let token = Buffer.alloc(2);
        token.writeUInt16BE(op.token,0);
        let nonce = Buffer.alloc(4);
        nonce.writeUInt32BE(op.nonce, 0);
        let msg = Buffer.concat([type, packed_pubkey, eth_address, token, nonce]);
        return Buffer.from(signTransactionBytes(this.privateKey, msg).sign, "hex");
    }
}

class DepositTransactionHandle {
    state: "Sent" | "Mined" | "Commited" | "Verified";
    priorityOpId?: utils.BigNumber;
    sideChainBlock?: number;

    constructor(public ethTx: ContractTransaction, public depositTx: DepositTx, public franklinProvider: FranklinProvider) {
        this.state = "Sent";
    }

    async waitTxMine() {
        if (this.state != "Sent") return;

        let txReceipt = await this.ethTx.wait();

        let priorityOpIds = txReceipt.logs
            .map(log => priorityQueueInterface.parseLog(log))
            .filter(Boolean)
            .map(priorityQueueLog => priorityQueueLog.values.serialId);

        if (priorityOpIds.length == 0) {
            throw "Failed to parse tx logs";
        }

        this.priorityOpId = priorityOpIds.shift();
        
        this.state = "Mined"
    }

    async waitCommit() {
        await this.waitTxMine();
        if (this.state != "Mined") return;
        await this.franklinProvider.notifyPriorityOp(this.priorityOpId.toNumber(), "commit");
        this.state = "Commited";
    }

    async waitVerify() {
        await this.waitCommit();
        if (this.state != "Commited") return;

        await this.franklinProvider.notifyPriorityOp(this.priorityOpId.toNumber(), "verify");
        this.state = "Verified";
    }
}

class TransactionHandle {
    state: "Sent" | "Commited" | "Verified";
    txReceipt?;

    constructor(public txData, public txHash: string, public franklinProvider: FranklinProvider) {
        this.state = "Sent";
    }

    async waitCommit() {
        if (this.state != "Sent") return;

        await this.franklinProvider.notifyTransaction(this.txHash, "commit");
        this.state = "Commited";
    }

    async waitVerify() {
        await this.waitCommit();
        await this.franklinProvider.notifyTransaction(this.txHash, "verify");
        this.state = "Verified"
    }
}

export class Wallet {
    address: Address;
    walletKeys: WalletKeys;

    franklinState: FranklinAccountState;
    ethState: ETHAccountState;
    pendingNonce: number;

    constructor(seed: Buffer, public provider: FranklinProvider, public ethWallet: ethers.Signer, public ethAddress: string) {
        let {privateKey} = privateKeyFromSeed(seed);
        this.walletKeys = new WalletKeys(privateKey);
        this.address = pubkeyToAddress(this.walletKeys.publicKey);
    }

    async deposit(tokenLike: TokenLike, amount: utils.BigNumberish, fee: utils.BigNumberish = utils.parseEther("0.001")): Promise<DepositTransactionHandle> {
        let token = await this.provider.resolveToken(tokenLike);
        const franklinDeployedContract = new Contract(this.provider.contractAddress, franklinContractCode.interface, this.ethWallet);
        let contractTx;
        if (token.id == 0) {
            let totalAmount = utils.bigNumberify(amount).add(fee);
            contractTx = await franklinDeployedContract.depositETH(amount, this.address, {value: totalAmount, gasLimit: utils.bigNumberify("200000")});
        } else {
            const erc20DeployedToken = new Contract(token.address, IERC20Conract.interface, this.ethWallet);
            await erc20DeployedToken.approve(franklinDeployedContract.address, amount);
            contractTx = await franklinDeployedContract.depositERC20(erc20DeployedToken.address, amount, this.address,
                {gasLimit: utils.bigNumberify("300000"), value: fee});
        }
        return new DepositTransactionHandle(contractTx, {to: this.address, amount, token}, this.provider);
    }

    async widthdrawOnchain(tokenLike: TokenLike, amount: utils.BigNumberish): Promise<ContractTransaction> {
        let token = await this.provider.resolveToken(tokenLike);
        const franklinDeployedContract = new Contract(this.provider.contractAddress, franklinContractCode.interface, this.ethWallet);
        if (token.id == 0) {
            return await franklinDeployedContract.withdrawETH(amount, {gasLimit: 200000});
        } else {
            return await franklinDeployedContract.withdrawERC20(token.address, amount, {gasLimit: utils.bigNumberify("150000")});
        }
    }

    async widthdrawOffchain(tokenLike: TokenLike, amount: utils.BigNumberish, fee: utils.BigNumberish, nonce: Nonce = "commited"): Promise<TransactionHandle> {
        let token = await this.provider.resolveToken(tokenLike);
        let tx = {
            account: this.address,
            eth_address: await this.ethWallet.getAddress(),
            token: token.id,
            amount,
            fee,
            nonce: await this.getNonce(nonce),
        };
        let signature = this.walletKeys.signWithdraw(tx);
        let tx_req = FranklinProvider.prepareWithdrawRequestForNode(tx, signature);

        let submitResponse = await this.provider.submitTx(tx_req);
        return new TransactionHandle(tx, submitResponse.hash, this.provider);
    }

    async emergencyWithdraw(tokenLike: TokenLike, nonce: Nonce = "commited") {
        let token = await this.provider.resolveToken(tokenLike);
        const franklinDeployedContract = new Contract(this.provider.contractAddress, franklinContractCode.interface, this.ethWallet);
        let nonceNumber = await this.getNonce(nonce);
        let signature = this.walletKeys.signFullExit({token: token.id, eth_address: await this.ethWallet.getAddress(), nonce: nonceNumber});
        let tx = await franklinDeployedContract.fullExit(serializePointPacked(this.walletKeys.publicKey), token.address,  signature, nonceNumber,
            {gasLimit: utils.bigNumberify("500000"), value: utils.parseEther("0.02")});
        return tx.hash;
    }

    async transfer(to: AddressLike, tokenLike: TokenLike, amount: utils.BigNumberish, fee: utils.BigNumberish, nonce: Nonce = "commited"): Promise<TransactionHandle> {
        let token = await this.provider.resolveToken(tokenLike);
        let tx = {
            from: this.address,
            to: toAddress(to),
            // TODO: fix
            token: token.id,
            amount,
            fee,
            nonce: await this.getNonce(nonce),
        };
        let signature = this.walletKeys.signTransfer(tx);
        let tx_req = FranklinProvider.prepareTransferRequestForNode(tx, signature);

        let submitResponse = await this.provider.submitTx(tx_req).catch(e => console.log(e));
        return new TransactionHandle(tx, submitResponse.hash, this.provider);
    }

    async close(): Promise<TransactionHandle> {
        let tx = {
            account: this.address,
            nonce: await this.getNonce()
        };

        let signature = this.walletKeys.signClose(tx);
        let tx_req = FranklinProvider.prepareCloseRequestForNode(tx, signature);

        let submitResponse = await this.provider.submitTx(tx_req);
        return new TransactionHandle(tx, submitResponse.hash, this.provider);
    }

    async getNonce(nonce: Nonce = "commited"): Promise<number> {
        if (nonce == "commited") {
            return (await this.provider.getState(this.address)).commited.nonce;
        } else if (typeof(nonce) == "number") {
            return nonce;
        } else if (nonce == "pending") {
            let state = await this.provider.getState(this.address);
            return state.commited.nonce + state.pending_txs.length;
        }
    }

    static async fromEthWallet(wallet: ethers.Signer, franklinProvider: FranklinProvider = new FranklinProvider()) {
        let seed = (await wallet.signMessage('Matter login')).substr(2);
        let ethAddress = await wallet.getAddress();
        let frankinWallet = new Wallet(Buffer.from(seed, 'hex'), franklinProvider, wallet, ethAddress);
        return frankinWallet;
    }

    // TODO: rename to getOnchainState ?
    async getOnchainBalances() {
        let tokens = await this.provider.getTokens();
        let onchainBalances = new Array<utils.BigNumber>(tokens.length);
        let contractBalances = new Array<utils.BigNumber>(tokens.length);

        const franklinDeployedContract = new Contract(this.provider.contractAddress, franklinContractCode.interface, this.ethWallet);
        for (let token of tokens) {
            if (token.id == 0) {
                onchainBalances[token.id] = await this.ethWallet.provider.getBalance(this.ethAddress);
            } else {
                const erc20DeployedToken = new Contract(token.address, IERC20Conract.interface, this.ethWallet);
                onchainBalances[token.id] = await erc20DeployedToken.balanceOf(this.ethAddress).then(n => n.toString());
            }
            contractBalances[token.id] = await franklinDeployedContract.balancesToWithdraw(this.ethAddress, token.id);
        }

        return {onchainBalances, contractBalances};
    }

    async getFranklinState() {
        return this.provider.getState(this.address);
    }
}<|MERGE_RESOLUTION|>--- conflicted
+++ resolved
@@ -95,16 +95,12 @@
         return FranklinProvider.axiosRequest(
             Axios.get(this.providerAddress + '/api/v0.1/search?query=' + block));
     }
-<<<<<<< HEAD
-    
-=======
 
     getAccountUpdates(address: Address, action: "commit" | "verify"): EventSource {
         console.log("curl " + this.providerAddress + `/api/v0.1/account_updates/${action}/0x${address.toString("hex")}`);
         return new EventSource(this.providerAddress + `/api/v0.1/account_updates/${action}/0x${address.toString("hex")}`);
     }
 
->>>>>>> f290f9e1
     async resolveToken(token: TokenLike): Promise<Token> {
         if (typeof(token) == "string") {
             let tokens = await this.getTokens();
