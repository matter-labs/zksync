import BN = require('bn.js');
import Axios from 'axios';
import {
    privateKeyFromSeed,
    privateKeyToPublicKey,
    pubkeyToAddress, serializePointPacked, signTransactionBytes,
} from './crypto';
import {Contract, ContractTransaction, ethers, utils} from 'ethers';
import {packAmount, packFee} from "./utils";
import {curve} from "elliptic";
import EventSource from 'eventsource';

const IERC20ConractInterface = new utils.Interface(require("../abi/IERC20.json").interface);
const franklinContractInterface = new utils.Interface(require("../abi/Franklin.json").interface);
const priorityQueueInterface = new utils.Interface(require("../abi/PriorityQueue.json").interface);

export type Address = string;

export interface Token {
    id: number,
    address: string,
    symbol?: string,
}
// token, symbol/eth erc20 contract address, token id
export type TokenLike = Token | string | number;
export type Nonce= number | "commited" | "pending";

export interface FranklinAccountBalanceState {
    address: Address,
    nonce: number,
    balances: any[],
}

export interface FranklinAccountState {
    id?: number,
    commited: FranklinAccountBalanceState,
    verified: FranklinAccountBalanceState,
    pending_txs: any[],
}

interface ETHAccountState {
    onchainBalances: utils.BigNumber[],
    contractBalances: utils.BigNumber[],
}

export class FranklinProvider {
    cachedTokens: [Token];
    constructor(public providerAddress: string = 'http://127.0.0.1:3000', public contractAddress: string = process.env.CONTRACT_ADDR){}

    static prepareTransferRequestForNode(tx: TransferTx, signature) {
        let req: any = tx;
        req.type = "Transfer";
        req.from = tx.from;
        req.to = tx.to;
        req.amount = utils.bigNumberify(tx.amount).toString();
        req.fee = utils.bigNumberify(tx.fee).toString();
        req.signature = signature;
        return req;
    }

    static prepareWithdrawRequestForNode(tx: WithdrawTx, signature) {
        let req: any = tx;
        req.type = "Withdraw";
        req.account = tx.account;
        req.amount = utils.bigNumberify(tx.amount).toString();
        req.fee = utils.bigNumberify(tx.fee).toString();
        req.signature = signature;
        return req;
    }

    static prepareCloseRequestForNode(tx: CloseTx, signature) {
        let req: any = tx;
        req.type = "Close";
        req.account = tx.account;
        req.signature = signature;
        return req;
    }

    // TODO: reconsider when wallet refactor.
    private static async axiosRequest(promise) {
        promise = promise
            .then(reps => reps.data)
            .catch(error => { 
                throw new Error(error.response ? error.response.data.message : 'Error: Network Error');
            });
        return await promise;
    }
<<<<<<< HEAD
    
=======

    async getTransactionsHistory(address: Address) {
        return await Axios.get(this.providerAddress + '/api/v0.1/account/' + address + '/transactions')
            .then(reps => reps.data)
    }

    async getState(address: Address): Promise<FranklinAccountState> {
        return await Axios.get(this.providerAddress + '/api/v0.1/account/' + address)
            .then(reps => reps.data)
    }

    async getTxReceipt(tx_hash) {
        return await Axios.get(this.providerAddress + '/api/v0.1/transactions/' + tx_hash)
            .then(reps => reps.data)
    }

>>>>>>> 8b671b2e
    async getPriorityOpStatus(opId: number) {
        return FranklinProvider.axiosRequest(
            Axios.get(this.providerAddress + '/api/v0.1/priority_op/' + opId));
    }
    
    async notifyPriorityOp(opId: number, action: "commit" | "verify") {
        return FranklinProvider.axiosRequest(
            Axios.get(this.providerAddress + `/api/v0.1/priority_op_notify/${action}/${opId}`));
    }
    
    async notifyTransaction(hash: string, action: "commit" | "verify") {
        return FranklinProvider.axiosRequest(
            Axios.get(this.providerAddress + `/api/v0.1/tx_notify/${action}/${hash}`));
    }
<<<<<<< HEAD
    
    async getBlockStatus(block: number) {
        return FranklinProvider.axiosRequest(
            Axios.get(this.providerAddress + '/api/v0.1/search?query=' + block));
    }
=======
>>>>>>> 8b671b2e

    getAccountUpdates(address: Address, action: "commit" | "verify"): EventSource {
        console.log("curl " + this.providerAddress + `/api/v0.1/account_updates/${action}/${address}`);
        return new EventSource(this.providerAddress + `/api/v0.1/account_updates/${action}/${address}`);
    }

    async resolveToken(token: TokenLike): Promise<Token> {
<<<<<<< HEAD
        if (typeof(token) == "string") {
            let tokens = await this.getTokens();
            let resolvedToken = tokens.find( (t, idx, arr) => {return t.symbol == token || t.address == token});
            if (resolvedToken) {
                return resolvedToken;
            } else {
                throw "Token address or symbol not found";
            }
        } else if (typeof(token) == "number") {
            let tokens = await this.getTokens();
            let resolvedToken = tokens.find( (t, idx, arr) => {return t.id == token});
            if (resolvedToken) {
                return resolvedToken;
=======
        function findToken(tokens: [Token]): Token {
            if(typeof(token) == "string") {
                let resolvedToken = tokens.find( (t, idx, arr) => {return t.symbol == token || t.address == token});
                if (resolvedToken) {
                    return resolvedToken;
                } else {
                    throw new Error("Token address or symbol not found");
                }
            } else if (typeof(token) == "number") {
                let resolvedToken = tokens.find( (t, idx, arr) => {return t.id == token});
                if (resolvedToken) {
                    return resolvedToken;
                } else {
                    throw Error("Token id not found");
                }
>>>>>>> 8b671b2e
            } else {
                return token;
            }
        }
<<<<<<< HEAD
    }
    
    async submitTx(tx) {
        return await FranklinProvider.axiosRequest(
            Axios.post(this.providerAddress + '/api/v0.1/submit_tx', tx));
    }
    
    async getTokens() {
        return await FranklinProvider.axiosRequest(
            Axios.get(this.providerAddress + '/api/v0.1/tokens'));
    }
    
    async getTransactionsHistory(address: Address, offset: number, limit: number) {
        const link = `${this.providerAddress}/api/v0.1/account/0x${address.toString("hex")}/history/${offset}/${limit}`;
        console.log(`In wallet, we request ${link}`);
        return await FranklinProvider.axiosRequest(
            Axios.get(link));
    }
    
    async getState(address: Address): Promise<FranklinAccountState> {
        return await FranklinProvider.axiosRequest(
            Axios.get(this.providerAddress + '/api/v0.1/account/' + `0x${address.toString("hex")}`));
    }
    
    async getTxReceipt(tx_hash) {
        return await FranklinProvider.axiosRequest(
            Axios.get(this.providerAddress + '/api/v0.1/transactions/' + tx_hash));
    }
    
    async getPriorityOpReceipt(pq_id) {
        return await FranklinProvider.axiosRequest(
            Axios.get(`${this.providerAddress}/api/v0.1/priority_operations/${pq_id}/`));
    }
}    
export interface Token {
    id: number,
    address: string,
    symbol?: string,
}
=======
        // search cached tokens
>>>>>>> 8b671b2e

        try {
            return findToken(this.cachedTokens);
        } catch (e) {
            this.cachedTokens = await this.getTokens();
            return findToken(this.cachedTokens);
        }
    }
}

export interface DepositTx {
    to: Address,
    amount: utils.BigNumberish,
    token: Token,
}

export interface TransferTx {
    from: Address,
    to: Address,
    token: number,
    amount: utils.BigNumberish,
    fee: utils.BigNumberish,
    nonce: number,
}

export interface WithdrawTx {
    account: Address,
    eth_address: string,
    token: number,
    amount: utils.BigNumberish,
    fee: utils.BigNumberish,
    nonce: number,
}

export interface CloseTx {
    account: Address,
    nonce: number,
}

export interface FullExitReq {
    token: number,
    eth_address: string
    nonce: number,
}


// Franklin or eth address
function serializeAddress(address: Address | string): Buffer {
    return Buffer.from(address.substr(2), "hex");
}
function serializeTokenId(tokenId: number): Buffer {
    const buffer = Buffer.alloc(2);
    buffer.writeUInt16BE(tokenId, 0);
    return buffer;
}

function serializeAmountPacked(amount: utils.BigNumberish): Buffer {
    let bnAmount = new BN(utils.bigNumberify(amount).toString() );
    return packAmount(bnAmount);
}

function serializeAmountFull(amount: utils.BigNumberish): Buffer {
    let bnAmount = new BN(utils.bigNumberify(amount).toString() );
    return bnAmount.toArrayLike(Buffer, "be", 16);
}

function serializeFeePacked(fee: utils.BigNumberish): Buffer {
    let bnFee = new BN(utils.bigNumberify(fee).toString());
    return packFee(bnFee);
}

function serializeNonce(nonce: number): Buffer {
    let buff = Buffer.alloc(4);
    buff.writeUInt32BE(nonce, 0);
    return buff
}

export class WalletKeys {
    publicKey: curve.edwards.EdwardsPoint;

    constructor(public privateKey: BN) {
        this.publicKey = privateKeyToPublicKey(privateKey);
    }

    signTransfer(tx: TransferTx) {
        let type = Buffer.from([5]); // tx type
        let from = serializeAddress(tx.from);
        let to = serializeAddress(tx.to);
        let token = serializeTokenId(tx.token);
        let amount = serializeAmountPacked(tx.amount);
        let fee = serializeFeePacked(tx.fee);
        let nonce = serializeNonce(tx.nonce);
        let msg = Buffer.concat([type, from, to, token, amount, fee, nonce]);
        return signTransactionBytes(this.privateKey, msg);
    }

    signWithdraw(tx: WithdrawTx) {
        let type = Buffer.from([3]);
        let account = serializeAddress(tx.account);
        let eth_address = serializeAddress(tx.eth_address);
        let token = serializeTokenId(tx.token);
        let amount = serializeAmountFull(tx.amount);
        let fee = serializeFeePacked(tx.fee);
        let nonce = serializeNonce(tx.nonce);
        let msg = Buffer.concat([type, account, eth_address, token, amount, fee, nonce]);
        return signTransactionBytes(this.privateKey, msg);
    }

    signClose(tx: CloseTx) {
        let type = Buffer.from([4]);
        let account = serializeAddress(tx.account);
        let nonce = serializeNonce(tx.nonce);

        let msg = Buffer.concat([type, account, nonce]);
        return signTransactionBytes(this.privateKey, msg);
    }

    signFullExit(op: FullExitReq) {
        let type = Buffer.from([6]);
        let packed_pubkey = serializePointPacked(this.publicKey);
        let eth_address = serializeAddress(op.eth_address);
        let token = serializeTokenId(op.token);
        let nonce = serializeNonce(op.nonce);
        let msg = Buffer.concat([type, packed_pubkey, eth_address, token, nonce]);
        return Buffer.from(signTransactionBytes(this.privateKey, msg).sign, "hex");
    }
}

class DepositTransactionHandle {
    state: "Sent" | "Mined" | "Commited" | "Verified";
    priorityOpId?: utils.BigNumber;

    constructor(public ethTx: ContractTransaction, public depositTx: DepositTx, public franklinProvider: FranklinProvider) {
        this.state = "Sent";
    }

    async waitTxMine() {
        if (this.state != "Sent") return;

        let txReceipt = await this.ethTx.wait();

        let priorityOpIds = txReceipt.logs
            .map(log => priorityQueueInterface.parseLog(log))
            .filter(Boolean)
            .map(priorityQueueLog => priorityQueueLog.values.serialId);

        if (priorityOpIds.length == 0) {
            throw "Failed to parse tx logs";
        }

        this.priorityOpId = priorityOpIds.shift();
        
        this.state = "Mined"
    }

    async waitCommit() {
        await this.waitTxMine();
        if (this.state != "Mined") return;
        await this.franklinProvider.notifyPriorityOp(this.priorityOpId.toNumber(), "commit");
        this.state = "Commited";
    }

    async waitVerify() {
        await this.waitCommit();
        if (this.state != "Commited") return;

        await this.franklinProvider.notifyPriorityOp(this.priorityOpId.toNumber(), "verify");
        this.state = "Verified";
    }
}

class TransactionHandle {
    state: "Sent" | "Commited" | "Verified";

    constructor(public txData, public txHash: string, public franklinProvider: FranklinProvider) {
        this.state = "Sent";
    }

    async waitCommit() {
        if (this.state != "Sent") return;

        await this.franklinProvider.notifyTransaction(this.txHash, "commit");
        this.state = "Commited";
    }

    async waitVerify() {
        await this.waitCommit();
        await this.franklinProvider.notifyTransaction(this.txHash, "verify");
        this.state = "Verified"
    }
}

export class Wallet {
    address: Address;
    walletKeys: WalletKeys;

    franklinState: FranklinAccountState;
    ethState: ETHAccountState;
    pendingNonce: number;

    constructor(seed: Buffer, public provider: FranklinProvider, public ethWallet: ethers.Signer, public ethAddress: string) {
        let {privateKey} = privateKeyFromSeed(seed);
        this.walletKeys = new WalletKeys(privateKey);
        this.address = `0x${pubkeyToAddress(this.walletKeys.publicKey).toString("hex")}`;
    }

    async deposit(tokenLike: TokenLike, amount: utils.BigNumberish, fee: utils.BigNumberish = utils.parseEther("0.001")): Promise<DepositTransactionHandle> {
        let token = await this.provider.resolveToken(tokenLike);
        const franklinDeployedContract = new Contract(this.provider.contractAddress, franklinContractInterface, this.ethWallet);
        let contractTx;
        if (token.id == 0) {
            let totalAmount = utils.bigNumberify(amount).add(fee);
            contractTx = await franklinDeployedContract.depositETH(amount, this.address, {value: totalAmount, gasLimit: utils.bigNumberify("200000")});
        } else {
            const erc20DeployedToken = new Contract(token.address, IERC20ConractInterface, this.ethWallet);
            await erc20DeployedToken.approve(franklinDeployedContract.address, amount);
            contractTx = await franklinDeployedContract.depositERC20(erc20DeployedToken.address, amount, this.address,
                {gasLimit: utils.bigNumberify("300000"), value: fee});
        }
        return new DepositTransactionHandle(contractTx, {to: this.address, amount, token}, this.provider);
    }

    async widthdrawOnchain(tokenLike: TokenLike, amount: utils.BigNumberish): Promise<ContractTransaction> {
        let token = await this.provider.resolveToken(tokenLike);
        const franklinDeployedContract = new Contract(this.provider.contractAddress, franklinContractInterface, this.ethWallet);
        if (token.id == 0) {
            return await franklinDeployedContract.withdrawETH(amount, {gasLimit: 200000});
        } else {
            return await franklinDeployedContract.withdrawERC20(token.address, amount, {gasLimit: utils.bigNumberify("150000")});
        }
    }

    async widthdrawOffchain(tokenLike: TokenLike, amount: utils.BigNumberish, fee: utils.BigNumberish, nonce: Nonce = "commited"): Promise<TransactionHandle> {
        let token = await this.provider.resolveToken(tokenLike);
        let tx = {
            account: this.address,
            eth_address: await this.ethWallet.getAddress(),
            token: token.id,
            amount,
            fee,
            nonce: await this.getNonce(nonce),
        };
        let signature = this.walletKeys.signWithdraw(tx);
        let tx_req = FranklinProvider.prepareWithdrawRequestForNode(tx, signature);

        let submitResponse = await this.provider.submitTx(tx_req);
        return new TransactionHandle(tx, submitResponse.hash, this.provider);
    }

    async emergencyWithdraw(tokenLike: TokenLike, nonce: Nonce = "commited") {
        let token = await this.provider.resolveToken(tokenLike);
        const franklinDeployedContract = new Contract(this.provider.contractAddress, franklinContractInterface, this.ethWallet);
        let nonceNumber = await this.getNonce(nonce);
        let signature = this.walletKeys.signFullExit({token: token.id, eth_address: await this.ethWallet.getAddress(), nonce: nonceNumber});
        let tx = await franklinDeployedContract.fullExit(serializePointPacked(this.walletKeys.publicKey), token.address,  signature, nonceNumber,
            {gasLimit: utils.bigNumberify("500000"), value: utils.parseEther("0.02")});
        return tx.hash;
    }

    async transfer(to: Address, tokenLike: TokenLike, amount: utils.BigNumberish, fee: utils.BigNumberish, nonce: Nonce = "commited"): Promise<TransactionHandle> {
        let token = await this.provider.resolveToken(tokenLike);
        let tx = {
            from: this.address,
            to,
            token: token.id,
            amount,
            fee,
            nonce: await this.getNonce(nonce),
        };
        let signature = this.walletKeys.signTransfer(tx);
        let tx_req = FranklinProvider.prepareTransferRequestForNode(tx, signature);

        let submitResponse = await this.provider.submitTx(tx_req).catch(e => console.log(e));
        return new TransactionHandle(tx, submitResponse.hash, this.provider);
    }

    async close(): Promise<TransactionHandle> {
        let tx = {
            account: this.address,
            nonce: await this.getNonce()
        };

        let signature = this.walletKeys.signClose(tx);
        let tx_req = FranklinProvider.prepareCloseRequestForNode(tx, signature);

        let submitResponse = await this.provider.submitTx(tx_req);
        return new TransactionHandle(tx, submitResponse.hash, this.provider);
    }

    async getNonce(nonce: Nonce = "commited"): Promise<number> {
        if (nonce == "commited") {
            return (await this.provider.getState(this.address)).commited.nonce;
        } else if (typeof(nonce) == "number") {
            return nonce;
        } else if (nonce == "pending") {
            let state = await this.provider.getState(this.address);
            return state.commited.nonce + state.pending_txs.length;
        }
    }

    static async fromEthWallet(wallet: ethers.Signer, franklinProvider: FranklinProvider = new FranklinProvider()) {
        let seed = (await wallet.signMessage('Matter login')).substr(2);
        let ethAddress = await wallet.getAddress();
        let frankinWallet = new Wallet(Buffer.from(seed, 'hex'), franklinProvider, wallet, ethAddress);
        return frankinWallet;
    }

    // TODO: rename to getOnchainState ?
    async getOnchainBalances() {
        let tokens = await this.provider.getTokens();
        let onchainBalances = new Array<utils.BigNumber>(tokens.length);
        let contractBalances = new Array<utils.BigNumber>(tokens.length);

        const franklinDeployedContract = new Contract(this.provider.contractAddress, franklinContractInterface, this.ethWallet);
        for (let token of tokens) {
            if (token.id == 0) {
                onchainBalances[token.id] = await this.ethWallet.provider.getBalance(this.ethAddress);
            } else {
                const erc20DeployedToken = new Contract(token.address, IERC20ConractInterface, this.ethWallet);
                onchainBalances[token.id] = await erc20DeployedToken.balanceOf(this.ethAddress).then(n => n.toString());
            }
            contractBalances[token.id] = await franklinDeployedContract.balancesToWithdraw(this.ethAddress, token.id);
        }

        return {onchainBalances, contractBalances};
    }

<<<<<<< HEAD
    async getFranklinState() {
=======
    async getAccountState(): Promise<FranklinAccountState> {
>>>>>>> 8b671b2e
        return this.provider.getState(this.address);
    }
}<|MERGE_RESOLUTION|>--- conflicted
+++ resolved
@@ -85,26 +85,7 @@
             });
         return await promise;
     }
-<<<<<<< HEAD
-    
-=======
-
-    async getTransactionsHistory(address: Address) {
-        return await Axios.get(this.providerAddress + '/api/v0.1/account/' + address + '/transactions')
-            .then(reps => reps.data)
-    }
-
-    async getState(address: Address): Promise<FranklinAccountState> {
-        return await Axios.get(this.providerAddress + '/api/v0.1/account/' + address)
-            .then(reps => reps.data)
-    }
-
-    async getTxReceipt(tx_hash) {
-        return await Axios.get(this.providerAddress + '/api/v0.1/transactions/' + tx_hash)
-            .then(reps => reps.data)
-    }
-
->>>>>>> 8b671b2e
+    
     async getPriorityOpStatus(opId: number) {
         return FranklinProvider.axiosRequest(
             Axios.get(this.providerAddress + '/api/v0.1/priority_op/' + opId));
@@ -119,14 +100,11 @@
         return FranklinProvider.axiosRequest(
             Axios.get(this.providerAddress + `/api/v0.1/tx_notify/${action}/${hash}`));
     }
-<<<<<<< HEAD
     
     async getBlockStatus(block: number) {
         return FranklinProvider.axiosRequest(
             Axios.get(this.providerAddress + '/api/v0.1/search?query=' + block));
     }
-=======
->>>>>>> 8b671b2e
 
     getAccountUpdates(address: Address, action: "commit" | "verify"): EventSource {
         console.log("curl " + this.providerAddress + `/api/v0.1/account_updates/${action}/${address}`);
@@ -134,21 +112,6 @@
     }
 
     async resolveToken(token: TokenLike): Promise<Token> {
-<<<<<<< HEAD
-        if (typeof(token) == "string") {
-            let tokens = await this.getTokens();
-            let resolvedToken = tokens.find( (t, idx, arr) => {return t.symbol == token || t.address == token});
-            if (resolvedToken) {
-                return resolvedToken;
-            } else {
-                throw "Token address or symbol not found";
-            }
-        } else if (typeof(token) == "number") {
-            let tokens = await this.getTokens();
-            let resolvedToken = tokens.find( (t, idx, arr) => {return t.id == token});
-            if (resolvedToken) {
-                return resolvedToken;
-=======
         function findToken(tokens: [Token]): Token {
             if(typeof(token) == "string") {
                 let resolvedToken = tokens.find( (t, idx, arr) => {return t.symbol == token || t.address == token});
@@ -164,12 +127,19 @@
                 } else {
                     throw Error("Token id not found");
                 }
->>>>>>> 8b671b2e
             } else {
                 return token;
             }
         }
-<<<<<<< HEAD
+
+        // search cached tokens
+
+        try {
+            return findToken(this.cachedTokens);
+        } catch (e) {
+            this.cachedTokens = await this.getTokens();
+            return findToken(this.cachedTokens);
+        }
     }
     
     async submitTx(tx) {
@@ -209,9 +179,7 @@
     address: string,
     symbol?: string,
 }
-=======
         // search cached tokens
->>>>>>> 8b671b2e
 
         try {
             return findToken(this.cachedTokens);
@@ -421,17 +389,17 @@
     async deposit(tokenLike: TokenLike, amount: utils.BigNumberish, fee: utils.BigNumberish = utils.parseEther("0.001")): Promise<DepositTransactionHandle> {
         let token = await this.provider.resolveToken(tokenLike);
         const franklinDeployedContract = new Contract(this.provider.contractAddress, franklinContractInterface, this.ethWallet);
-        let contractTx;
         if (token.id == 0) {
             let totalAmount = utils.bigNumberify(amount).add(fee);
-            contractTx = await franklinDeployedContract.depositETH(amount, this.address, {value: totalAmount, gasLimit: utils.bigNumberify("200000")});
+            const contractTx = await franklinDeployedContract.depositETH(amount, this.address, {value: totalAmount, gasLimit: utils.bigNumberify("200000")});
+            return new DepositTransactionHandle(contractTx, {to: this.address, amount, token}, this.provider);
         } else {
             const erc20DeployedToken = new Contract(token.address, IERC20ConractInterface, this.ethWallet);
             await erc20DeployedToken.approve(franklinDeployedContract.address, amount);
-            contractTx = await franklinDeployedContract.depositERC20(erc20DeployedToken.address, amount, this.address,
+            const contractTx = await franklinDeployedContract.depositERC20(erc20DeployedToken.address, amount, this.address,
                 {gasLimit: utils.bigNumberify("300000"), value: fee});
-        }
-        return new DepositTransactionHandle(contractTx, {to: this.address, amount, token}, this.provider);
+            return new DepositTransactionHandle(contractTx, {to: this.address, amount, token}, this.provider);
+        }
     }
 
     async widthdrawOnchain(tokenLike: TokenLike, amount: utils.BigNumberish): Promise<ContractTransaction> {
@@ -539,11 +507,7 @@
         return {onchainBalances, contractBalances};
     }
 
-<<<<<<< HEAD
-    async getFranklinState() {
-=======
     async getAccountState(): Promise<FranklinAccountState> {
->>>>>>> 8b671b2e
-        return this.provider.getState(this.address);
+        return await this.provider.getState(this.address);
     }
 }