import BN = require('bn.js');
import { Wallet } from '../src/wallet';
import { ethers } from 'ethers';
import {bigNumberify, parseEther} from "ethers/utils";

function sleep(ms) {
    return new Promise(resolve => {
        setTimeout(resolve, ms);
    });
}

async function main() {
    // let provider = new ethers.providers.JsonRpcProvider("http://localhost:8545");
    // let richWallet = ethers.Wallet.fromMnemonic(process.env.MNEMONIC).connect(provider);
    // let richFranklinWallet = await Wallet.fromEthWallet(richWallet);    
    // console.log('richFranklinWallet address: ', richFranklinWallet.address);

    // let ethWallet1 = ethers.Wallet.createRandom().connect(provider);
    // let ethWallet2 = ethers.Wallet.createRandom().connect(provider);
    // let ethWallet3 = ethers.Wallet.createRandom().connect(provider);

    // let acc1 = await Wallet.fromEthWallet(ethWallet1);
    // let acc2 = await Wallet.fromEthWallet(ethWallet2);
    // let acc3 = await Wallet.fromEthWallet(ethWallet3);
    
    // await richFranklinWallet.deposit(0, new BN('1000'), new BN('1'));
    // console.log('after deposit: ', await richFranklinWallet.ethWallet.getBalance());

    // console.log('getstate:', await richFranklinWallet.getState());

    // console.log('getverifiedstate:', await richFranklinWallet.getVerifiedFranklinState());

    // console.log(richFranklinWallet.contract);

    // console.log(await richFranklinWallet.getCommittedOnchainState());

    // console.log(await richFranklinWallet.contract.getMyBalanceForToken(1));
    // console.log(await richFranklinWallet.contract.getMyBalanceForTokenAndAddress(richFranklinWallet.ethWallet.address, 1));
    // console.log(richFranklinWallet.ethWallet.address);
    const provider = new ethers.providers.JsonRpcProvider(process.env.WEB3_URL);
    let ethWallet = ethers.Wallet.fromMnemonic(process.env.MNEMONIC).connect(provider);
    let wallet = await Wallet.fromEthWallet(ethWallet);
    let ethWallet2 = ethers.Wallet.fromMnemonic(process.env.MNEMONIC, "m/44'/60'/0'/0/2").connect(provider);
    let wallet2 = await Wallet.fromEthWallet(ethWallet2);

    await wallet.updateState();
    await wallet2.updateState();

<<<<<<< HEAD
    await wallet.getState();
    await wallet.transfer(
        "0x000000000000000000000000000000000000000000000000000000", 
        wallet.supportedTokens[0], 
        new BN("10"), 
        new BN("1"));

    await new Promise(r => setTimeout(r, 5999));

    await wallet.getState();
    console.log(await wallet.getCommittedOnchainState());
    console.log(await wallet.getCommittedContractBalancesString());
    console.log("verified:");
    console.log(JSON.stringify(await wallet.getVerifiedFranklinState()));
    console.log("committed:");
    console.log(JSON.stringify(await wallet.getCommittedFranklinState()));
    console.log("pending:");
    console.log(JSON.stringify(await wallet.getPendingFranklinState()));
    // console.log(await wallet.depositOnchain(wallet.supportedTokens['0'], bigNumberify(20)));
    // await sleep(20000);
    // console.log(await wallet.depositOffchain(wallet.supportedTokens['0'], new BN(18), new BN(2)));
    //
    // sleep(10000);
    //
    // let ethWallet2 = ethers.Wallet.fromMnemonic(process.env.MNEMONIC, "m/44'/60'/0'/0/2").connect(provider);
    // let wallet2 = await Wallet.fromEthWallet(ethWallet2);
    //
    // console.log(await wallet.transfer(wallet2.address, wallet.supportedTokens['1'], new BN(2), new BN(0)));
    //
    // sleep(5000);
    await wallet.getState();
    // await wallet2.getState();
    // console.log(wallet2.franklinState);
    // console.log(wallet.franklinState);
=======
    console.log(await wallet.depositOnchain(wallet.supportedTokens['0'], bigNumberify(20)));
    await sleep(20000);
    console.log(await wallet.depositOffchain(wallet.supportedTokens['0'], new BN(18), new BN(2)));
    await sleep(20000);
    console.log(await wallet.transfer(wallet2.address, wallet.supportedTokens['0'], new BN(2), new BN(0)));
    await sleep(20000);

    console.log(await wallet2.widthdrawOffchain(wallet2.supportedTokens['0'],new BN(1), new BN(0)));
    await sleep(20000);
    // console.log(await wallet2.widthdrawOnchain(wallet2.supportedTokens['0'],bigNumberify(1));

    await wallet2.updateState();
    console.log("offchain", wallet2.franklinState);
    console.log("onchain", wallet2.ethState);
>>>>>>> bd9eff54
}

main();<|MERGE_RESOLUTION|>--- conflicted
+++ resolved
@@ -46,25 +46,24 @@
     await wallet.updateState();
     await wallet2.updateState();
 
-<<<<<<< HEAD
-    await wallet.getState();
-    await wallet.transfer(
-        "0x000000000000000000000000000000000000000000000000000000", 
-        wallet.supportedTokens[0], 
-        new BN("10"), 
-        new BN("1"));
+    // await wallet.getState();
+    // await wallet.transfer(
+    //     "0x000000000000000000000000000000000000000000000000000000", 
+    //     wallet.supportedTokens[0], 
+    //     new BN("10"), 
+    //     new BN("1"));
 
-    await new Promise(r => setTimeout(r, 5999));
+    // await new Promise(r => setTimeout(r, 5999));
 
-    await wallet.getState();
-    console.log(await wallet.getCommittedOnchainState());
-    console.log(await wallet.getCommittedContractBalancesString());
-    console.log("verified:");
-    console.log(JSON.stringify(await wallet.getVerifiedFranklinState()));
-    console.log("committed:");
-    console.log(JSON.stringify(await wallet.getCommittedFranklinState()));
-    console.log("pending:");
-    console.log(JSON.stringify(await wallet.getPendingFranklinState()));
+    // await wallet.getState();
+    // console.log(await wallet.getCommittedOnchainState());
+    // console.log(await wallet.getCommittedContractBalancesString());
+    // console.log("verified:");
+    // console.log(JSON.stringify(await wallet.getVerifiedFranklinState()));
+    // console.log("committed:");
+    // console.log(JSON.stringify(await wallet.getCommittedFranklinState()));
+    // console.log("pending:");
+    // console.log(JSON.stringify(await wallet.getPendingFranklinState()));
     // console.log(await wallet.depositOnchain(wallet.supportedTokens['0'], bigNumberify(20)));
     // await sleep(20000);
     // console.log(await wallet.depositOffchain(wallet.supportedTokens['0'], new BN(18), new BN(2)));
@@ -77,11 +76,10 @@
     // console.log(await wallet.transfer(wallet2.address, wallet.supportedTokens['1'], new BN(2), new BN(0)));
     //
     // sleep(5000);
-    await wallet.getState();
+    // await wallet.getState();
     // await wallet2.getState();
     // console.log(wallet2.franklinState);
     // console.log(wallet.franklinState);
-=======
     console.log(await wallet.depositOnchain(wallet.supportedTokens['0'], bigNumberify(20)));
     await sleep(20000);
     console.log(await wallet.depositOffchain(wallet.supportedTokens['0'], new BN(18), new BN(2)));
@@ -96,7 +94,6 @@
     await wallet2.updateState();
     console.log("offchain", wallet2.franklinState);
     console.log("onchain", wallet2.ethState);
->>>>>>> bd9eff54
 }
 
 main();